# vim: tabstop=4 shiftwidth=4 softtabstop=4

# Copyright (c) 2012 NetApp, Inc.
# Copyright (c) 2012 OpenStack LLC.
# All Rights Reserved.
#
#    Licensed under the Apache License, Version 2.0 (the "License"); you may
#    not use this file except in compliance with the License. You may obtain
#    a copy of the License at
#
#         http://www.apache.org/licenses/LICENSE-2.0
#
#    Unless required by applicable law or agreed to in writing, software
#    distributed under the License is distributed on an "AS IS" BASIS, WITHOUT
#    WARRANTIES OR CONDITIONS OF ANY KIND, either express or implied. See the
#    License for the specific language governing permissions and limitations
#    under the License.
"""
Volume driver for NetApp storage systems.

This driver requires NetApp OnCommand 5.0 and one or more Data
ONTAP 7-mode storage systems with installed iSCSI licenses.

"""

import string
import time

import suds
from suds import client
from suds.sax import text

from nova import exception
from nova import flags
from nova.openstack.common import cfg
from nova.openstack.common import log as logging
from nova.volume import driver
from nova.volume import volume_types

LOG = logging.getLogger(__name__)

netapp_opts = [
    cfg.StrOpt('netapp_wsdl_url',
               default=None,
               help='URL of the WSDL file for the DFM server'),
    cfg.StrOpt('netapp_login',
               default=None,
               help='User name for the DFM server'),
    cfg.StrOpt('netapp_password',
               default=None,
               help='Password for the DFM server'),
    cfg.StrOpt('netapp_server_hostname',
               default=None,
               help='Hostname for the DFM server'),
    cfg.IntOpt('netapp_server_port',
               default=8088,
               help='Port number for the DFM server'),
    cfg.StrOpt('netapp_storage_service',
               default=None,
               help=('Storage service to use for provisioning '
                    '(when volume_type=None)')),
    cfg.StrOpt('netapp_storage_service_prefix',
               default=None,
               help=('Prefix of storage service name to use for '
                    'provisioning (volume_type name will be appended)')),
    cfg.StrOpt('netapp_vfiler',
               default=None,
               help='Vfiler to use for provisioning'),
    ]

FLAGS = flags.FLAGS
FLAGS.register_opts(netapp_opts)


class DfmDataset(object):
    def __init__(self, id, name, project, type):
        self.id = id
        self.name = name
        self.project = project
        self.type = type


class DfmLun(object):
    def __init__(self, dataset, lunpath, id):
        self.dataset = dataset
        self.lunpath = lunpath
        self.id = id


class NetAppISCSIDriver(driver.ISCSIDriver):
    """NetApp iSCSI volume driver."""

    IGROUP_PREFIX = 'openstack-'
    DATASET_PREFIX = 'OpenStack_'
    DATASET_METADATA_PROJECT_KEY = 'OpenStackProject'
    DATASET_METADATA_VOL_TYPE_KEY = 'OpenStackVolType'

    def __init__(self, *args, **kwargs):
        super(NetAppISCSIDriver, self).__init__(*args, **kwargs)
        self.discovered_luns = []
        self.discovered_datasets = []
        self.lun_table = {}

    def _check_fail(self, request, response):
        """Utility routine to handle checking ZAPI failures."""
        if 'failed' == response.Status:
            name = request.Name
            reason = response.Reason
            msg = _('API %(name)s failed: %(reason)s')
            raise exception.NovaException(msg % locals())

    def _create_client(self, **kwargs):
        """Instantiate a web services client.

        This method creates a "suds" client to make web services calls to the
        DFM server. Note that the WSDL file is quite large and may take
        a few seconds to parse.
        """
        wsdl_url = kwargs['wsdl_url']
<<<<<<< HEAD
        LOG.debug('Using WSDL: %s' % wsdl_url)
=======
        LOG.debug(_('Using WSDL: %s') % wsdl_url)
>>>>>>> 4afaf179
        if kwargs['cache']:
            self.client = client.Client(wsdl_url, username=kwargs['login'],
                                        password=kwargs['password'])
        else:
            self.client = client.Client(wsdl_url, username=kwargs['login'],
                                        password=kwargs['password'],
                                        cache=None)
        soap_url = 'http://%s:%s/apis/soap/v1' % (kwargs['hostname'],
                                                  kwargs['port'])
<<<<<<< HEAD
        LOG.debug('Using DFM server: %s' % soap_url)
=======
        LOG.debug(_('Using DFM server: %s') % soap_url)
>>>>>>> 4afaf179
        self.client.set_options(location=soap_url)

    def _set_storage_service(self, storage_service):
        """Set the storage service to use for provisioning."""
<<<<<<< HEAD
        LOG.debug('Using storage service: %s' % storage_service)
=======
        LOG.debug(_('Using storage service: %s') % storage_service)
>>>>>>> 4afaf179
        self.storage_service = storage_service

    def _set_storage_service_prefix(self, storage_service_prefix):
        """Set the storage service prefix to use for provisioning."""
<<<<<<< HEAD
        LOG.debug('Using storage service prefix: %s' % storage_service_prefix)
=======
        LOG.debug(_('Using storage service prefix: %s') %
                  storage_service_prefix)
>>>>>>> 4afaf179
        self.storage_service_prefix = storage_service_prefix

    def _set_vfiler(self, vfiler):
        """Set the vfiler to use for provisioning."""
<<<<<<< HEAD
        LOG.debug('Using vfiler: %s' % vfiler)
=======
        LOG.debug(_('Using vfiler: %s') % vfiler)
>>>>>>> 4afaf179
        self.vfiler = vfiler

    def _check_flags(self):
        """Ensure that the flags we care about are set."""
        required_flags = ['netapp_wsdl_url', 'netapp_login', 'netapp_password',
                'netapp_server_hostname', 'netapp_server_port']
        for flag in required_flags:
            if not getattr(FLAGS, flag, None):
                raise exception.NovaException(_('%s is not set') % flag)
        if not (FLAGS.netapp_storage_service or
                FLAGS.netapp_storage_service_prefix):
            raise exception.NovaException(_('Either netapp_storage_service or '
                'netapp_storage_service_prefix must be set'))

    def do_setup(self, context):
        """Setup the NetApp Volume driver.

        Called one time by the manager after the driver is loaded.
        Validate the flags we care about and setup the suds (web services)
        client.
        """
        self._check_flags()
        self._create_client(wsdl_url=FLAGS.netapp_wsdl_url,
            login=FLAGS.netapp_login, password=FLAGS.netapp_password,
            hostname=FLAGS.netapp_server_hostname,
            port=FLAGS.netapp_server_port, cache=True)
        self._set_storage_service(FLAGS.netapp_storage_service)
        self._set_storage_service_prefix(FLAGS.netapp_storage_service_prefix)
        self._set_vfiler(FLAGS.netapp_vfiler)

    def check_for_setup_error(self):
        """Check that the driver is working and can communicate.

        Invoke a web services API to make sure we can talk to the server.
        Also perform the discovery of datasets and LUNs from DFM.
        """
        self.client.service.DfmAbout()
        LOG.debug(_("Connected to DFM server"))
        self._discover_luns()

    def _get_datasets(self):
        """Get the list of datasets from DFM."""
        server = self.client.service
        res = server.DatasetListInfoIterStart(IncludeMetadata=True)
        tag = res.Tag
        datasets = []
        try:
            while True:
                res = server.DatasetListInfoIterNext(Tag=tag, Maximum=100)
                if not res.Datasets:
                    break
                datasets.extend(res.Datasets.DatasetInfo)
        finally:
            server.DatasetListInfoIterEnd(Tag=tag)
        return datasets

    def _discover_dataset_luns(self, dataset, volume):
        """Discover all of the LUNs in a dataset."""
        server = self.client.service
        res = server.DatasetMemberListInfoIterStart(
                DatasetNameOrId=dataset.id,
                IncludeExportsInfo=True,
                IncludeIndirect=True,
                MemberType='lun_path')
        tag = res.Tag
        suffix = None
        if volume:
            suffix = '/' + volume
        try:
            while True:
                res = server.DatasetMemberListInfoIterNext(Tag=tag,
                                                           Maximum=100)
                if (not hasattr(res, 'DatasetMembers') or
                            not res.DatasetMembers):
                    break
                for member in res.DatasetMembers.DatasetMemberInfo:
                    if suffix and not member.MemberName.endswith(suffix):
                        continue
                    # MemberName is the full LUN path in this format:
                    # host:/volume/qtree/lun
                    lun = DfmLun(dataset, member.MemberName, member.MemberId)
                    self.discovered_luns.append(lun)
        finally:
            server.DatasetMemberListInfoIterEnd(Tag=tag)

    def _discover_luns(self):
        """Discover the LUNs from DFM.

        Discover all of the OpenStack-created datasets and LUNs in the DFM
        database.
        """
        datasets = self._get_datasets()
        self.discovered_datasets = []
        self.discovered_luns = []
        for dataset in datasets:
            if not dataset.DatasetName.startswith(self.DATASET_PREFIX):
                continue
            if (not hasattr(dataset, 'DatasetMetadata') or
                    not dataset.DatasetMetadata):
                continue
            project = None
            type = None
            for field in dataset.DatasetMetadata.DfmMetadataField:
                if field.FieldName == self.DATASET_METADATA_PROJECT_KEY:
                    project = field.FieldValue
                elif field.FieldName == self.DATASET_METADATA_VOL_TYPE_KEY:
                    type = field.FieldValue
            if not project:
                continue
            ds = DfmDataset(dataset.DatasetId, dataset.DatasetName,
                            project, type)
            self.discovered_datasets.append(ds)
            self._discover_dataset_luns(ds, None)
        dataset_count = len(self.discovered_datasets)
        lun_count = len(self.discovered_luns)
        msg = _("Discovered %(dataset_count)s datasets and %(lun_count)s LUNs")
        LOG.debug(msg % locals())
        self.lun_table = {}

    def _get_job_progress(self, job_id):
        """Get progress of one running DFM job.

        Obtain the latest progress report for the job and return the
        list of progress events.
        """
        server = self.client.service
        res = server.DpJobProgressEventListIterStart(JobId=job_id)
        tag = res.Tag
        event_list = []
        try:
            while True:
                res = server.DpJobProgressEventListIterNext(Tag=tag,
                                                            Maximum=100)
                if not hasattr(res, 'ProgressEvents'):
                    break
                event_list += res.ProgressEvents.DpJobProgressEventInfo
        finally:
            server.DpJobProgressEventListIterEnd(Tag=tag)
        return event_list

    def _wait_for_job(self, job_id):
        """Wait until a job terminates.

        Poll the job until it completes or an error is detected. Return the
        final list of progress events if it completes successfully.
        """
        while True:
            events = self._get_job_progress(job_id)
            for event in events:
                if event.EventStatus == 'error':
                    raise exception.NovaException(_('Job failed: %s') %
                        (event.ErrorMessage))
                if event.EventType == 'job-end':
                    return events
            time.sleep(5)

    def _dataset_name(self, project, ss_type):
        """Return the dataset name for a given project and volume type."""
        _project = project.replace(' ', '_').replace('-', '_')
        dataset_name = self.DATASET_PREFIX + _project
        if not ss_type:
            return dataset_name
        _type = ss_type.replace(' ', '_').replace('-', '_')
        return dataset_name + '_' + _type

    def _get_dataset(self, dataset_name):
        """Lookup a dataset by name in the list of discovered datasets."""
        for dataset in self.discovered_datasets:
            if dataset.name == dataset_name:
                return dataset
        return None

    def _create_dataset(self, dataset_name, project, ss_type):
        """Create a new dataset using the storage service.

        The export settings are set to create iSCSI LUNs aligned for Linux.
        Returns the ID of the new dataset.
        """
        if ss_type and not self.storage_service_prefix:
            msg = _('Attempt to use volume_type without specifying '
                'netapp_storage_service_prefix flag.')
            raise exception.NovaException(msg)
        if not (ss_type or self.storage_service):
            msg = _('You must set the netapp_storage_service flag in order to '
                'create volumes with no volume_type.')
            raise exception.NovaException(msg)
        storage_service = self.storage_service
        if ss_type:
            storage_service = self.storage_service_prefix + ss_type

        factory = self.client.factory

        lunmap = factory.create('DatasetLunMappingInfo')
        lunmap.IgroupOsType = 'linux'
        export = factory.create('DatasetExportInfo')
        export.DatasetExportProtocol = 'iscsi'
        export.DatasetLunMappingInfo = lunmap
        detail = factory.create('StorageSetInfo')
        detail.DpNodeName = 'Primary data'
        detail.DatasetExportInfo = export
        if hasattr(self, 'vfiler') and self.vfiler:
            detail.ServerNameOrId = self.vfiler
        details = factory.create('ArrayOfStorageSetInfo')
        details.StorageSetInfo = [detail]
        field1 = factory.create('DfmMetadataField')
        field1.FieldName = self.DATASET_METADATA_PROJECT_KEY
        field1.FieldValue = project
        field2 = factory.create('DfmMetadataField')
        field2.FieldName = self.DATASET_METADATA_VOL_TYPE_KEY
        field2.FieldValue = ss_type
        metadata = factory.create('ArrayOfDfmMetadataField')
        metadata.DfmMetadataField = [field1, field2]

        res = self.client.service.StorageServiceDatasetProvision(
                StorageServiceNameOrId=storage_service,
                DatasetName=dataset_name,
                AssumeConfirmation=True,
                StorageSetDetails=details,
                DatasetMetadata=metadata)

        ds = DfmDataset(res.DatasetId, dataset_name, project, ss_type)
        self.discovered_datasets.append(ds)
        return ds

    def _provision(self, name, description, project, ss_type, size):
        """Provision a LUN through provisioning manager.

        The LUN will be created inside a dataset associated with the project.
        If the dataset doesn't already exist, we create it using the storage
        service specified in the nova conf.
        """
        dataset_name = self._dataset_name(project, ss_type)
        dataset = self._get_dataset(dataset_name)
        if not dataset:
            dataset = self._create_dataset(dataset_name, project, ss_type)

        info = self.client.factory.create('ProvisionMemberRequestInfo')
        info.Name = name
        if description:
            info.Description = description
        info.Size = size
        info.MaximumSnapshotSpace = 2 * long(size)

        server = self.client.service
        lock_id = server.DatasetEditBegin(DatasetNameOrId=dataset.id)
        try:
            server.DatasetProvisionMember(EditLockId=lock_id,
                                          ProvisionMemberRequestInfo=info)
            res = server.DatasetEditCommit(EditLockId=lock_id,
                                           AssumeConfirmation=True)
        except (suds.WebFault, Exception):
            server.DatasetEditRollback(EditLockId=lock_id)
            msg = _('Failed to provision dataset member')
            raise exception.NovaException(msg)

        lun_id = None
        lunpath = None

        for info in res.JobIds.JobInfo:
            events = self._wait_for_job(info.JobId)
            for event in events:
                if event.EventType != 'lun-create':
                    continue
                lunpath = event.ProgressLunInfo.LunName
                lun_id = event.ProgressLunInfo.LunPathId

        if not lun_id:
            msg = _('No LUN was created by the provision job')
            raise exception.NovaException(msg)

        lun = DfmLun(dataset, lunpath, lun_id)
        self.discovered_luns.append(lun)
        self.lun_table[name] = lun

    def _get_ss_type(self, volume):
        """Get the storage service type for a volume."""
        id = volume['volume_type_id']
        if not id:
            return None
        volume_type = volume_types.get_volume_type(None, id)
        if not volume_type:
            return None
        return volume_type['name']

    def _remove_destroy(self, name, project):
        """Remove the LUN from the dataset, also destroying it.

        Remove the LUN from the dataset and destroy the actual LUN on the
        storage system.
        """
        lun = self._lookup_lun_for_volume(name, project)
        member = self.client.factory.create('DatasetMemberParameter')
        member.ObjectNameOrId = lun.id
        members = self.client.factory.create('ArrayOfDatasetMemberParameter')
        members.DatasetMemberParameter = [member]

        server = self.client.service
        lock_id = server.DatasetEditBegin(DatasetNameOrId=lun.dataset.id)
        try:
            server.DatasetRemoveMember(EditLockId=lock_id, Destroy=True,
                                       DatasetMemberParameters=members)
            server.DatasetEditCommit(EditLockId=lock_id,
                                     AssumeConfirmation=True)
        except (suds.WebFault, Exception):
            server.DatasetEditRollback(EditLockId=lock_id)
            msg = _('Failed to remove and delete dataset member')
            raise exception.NovaException(msg)

    def create_volume(self, volume):
        """Driver entry point for creating a new volume."""
        default_size = '104857600'  # 100 MB
        gigabytes = 1073741824L  # 2^30
        name = volume['name']
        project = volume['project_id']
        display_name = volume['display_name']
        display_description = volume['display_description']
        description = None
        if display_name:
            if display_description:
                description = display_name + "\n" + display_description
            else:
                description = display_name
        elif display_description:
            description = display_description
        if int(volume['size']) == 0:
            size = default_size
        else:
            size = str(int(volume['size']) * gigabytes)
        ss_type = self._get_ss_type(volume)
        self._provision(name, description, project, ss_type, size)

    def _lookup_lun_for_volume(self, name, project):
        """Lookup the LUN that corresponds to the give volume.

        Initial lookups involve a table scan of all of the discovered LUNs,
        but later lookups are done instantly from the hashtable.
        """
        if name in self.lun_table:
            return self.lun_table[name]
        lunpath_suffix = '/' + name
        for lun in self.discovered_luns:
            if lun.dataset.project != project:
                continue
            if lun.lunpath.endswith(lunpath_suffix):
                self.lun_table[name] = lun
                return lun
        msg = _("No entry in LUN table for volume %s")
        raise exception.NovaException(msg % (name))

    def delete_volume(self, volume):
        """Driver entry point for destroying existing volumes."""
        name = volume['name']
        project = volume['project_id']
        self._remove_destroy(name, project)

    def _get_lun_details(self, lun_id):
        """Given the ID of a LUN, get the details about that LUN."""
        server = self.client.service
        res = server.LunListInfoIterStart(ObjectNameOrId=lun_id)
        tag = res.Tag
        try:
            res = server.LunListInfoIterNext(Tag=tag, Maximum=1)
            if hasattr(res, 'Luns') and res.Luns.LunInfo:
                return res.Luns.LunInfo[0]
        finally:
            server.LunListInfoIterEnd(Tag=tag)
        msg = _('Failed to get LUN details for LUN ID %s')
        raise exception.NovaException(msg % lun_id)

    def _get_host_details(self, host_id):
        """Given the ID of a host, get the details about it.

        A "host" is a storage system here.
        """
        server = self.client.service
        res = server.HostListInfoIterStart(ObjectNameOrId=host_id)
        tag = res.Tag
        try:
            res = server.HostListInfoIterNext(Tag=tag, Maximum=1)
            if hasattr(res, 'Hosts') and res.Hosts.HostInfo:
                return res.Hosts.HostInfo[0]
        finally:
            server.HostListInfoIterEnd(Tag=tag)
        msg = _('Failed to get host details for host ID %s')
        raise exception.NovaException(msg % host_id)

    def _get_iqn_for_host(self, host_id):
        """Get the iSCSI Target Name for a storage system."""
        request = self.client.factory.create('Request')
        request.Name = 'iscsi-node-get-name'
        response = self.client.service.ApiProxy(Target=host_id,
                                                Request=request)
        self._check_fail(request, response)
        return response.Results['node-name'][0]

    def _api_elem_is_empty(self, elem):
        """Return true if the API element should be considered empty.

        Helper routine to figure out if a list returned from a proxy API
        is empty. This is necessary because the API proxy produces nasty
        looking XML.
        """
        if not type(elem) is list:
            return True
        if 0 == len(elem):
            return True
        child = elem[0]
        if isinstance(child, text.Text):
            return True
        if type(child) is str:
            return True
        return False

    def _get_target_portal_for_host(self, host_id, host_address):
        """Get iSCSI target portal for a storage system.

        Get the iSCSI Target Portal details for a particular IP address
        on a storage system.
        """
        request = self.client.factory.create('Request')
        request.Name = 'iscsi-portal-list-info'
        response = self.client.service.ApiProxy(Target=host_id,
                                                Request=request)
        self._check_fail(request, response)
        portal = {}
        portals = response.Results['iscsi-portal-list-entries']
        if self._api_elem_is_empty(portals):
            return portal
        portal_infos = portals[0]['iscsi-portal-list-entry-info']
        for portal_info in portal_infos:
            portal['address'] = portal_info['ip-address'][0]
            portal['port'] = portal_info['ip-port'][0]
            portal['portal'] = portal_info['tpgroup-tag'][0]
            if host_address == portal['address']:
                break
        return portal

    def _get_export(self, volume):
        """Get the iSCSI export details for a volume.

        Looks up the LUN in DFM based on the volume and project name, then get
        the LUN's ID. We store that value in the database instead of the iSCSI
        details because we will not have the true iSCSI details until masking
        time (when initialize_connection() is called).
        """
        name = volume['name']
        project = volume['project_id']
        lun = self._lookup_lun_for_volume(name, project)
        return {'provider_location': lun.id}

    def ensure_export(self, context, volume):
        """Driver entry point to get the export info for an existing volume."""
        return self._get_export(volume)

    def create_export(self, context, volume):
        """Driver entry point to get the export info for a new volume."""
        return self._get_export(volume)

    def remove_export(self, context, volume):
        """Driver exntry point to remove an export for a volume.

        Since exporting is idempotent in this driver, we have nothing
        to do for unexporting.
        """
        pass

    def _find_igroup_for_initiator(self, host_id, initiator_name):
        """Get the igroup for an initiator.

        Look for an existing igroup (initiator group) on the storage system
        containing a given iSCSI initiator and return the name of the igroup.
        """
        request = self.client.factory.create('Request')
        request.Name = 'igroup-list-info'
        response = self.client.service.ApiProxy(Target=host_id,
                                                Request=request)
        self._check_fail(request, response)
        igroups = response.Results['initiator-groups']
        if self._api_elem_is_empty(igroups):
            return None
        igroup_infos = igroups[0]['initiator-group-info']
        for igroup_info in igroup_infos:
            if ('iscsi' != igroup_info['initiator-group-type'][0] or
                'linux' != igroup_info['initiator-group-os-type'][0]):
                continue
            igroup_name = igroup_info['initiator-group-name'][0]
            if not igroup_name.startswith(self.IGROUP_PREFIX):
                continue
            initiators = igroup_info['initiators'][0]['initiator-info']
            for initiator in initiators:
                if initiator_name == initiator['initiator-name'][0]:
                    return igroup_name
        return None

    def _create_igroup(self, host_id, initiator_name):
        """Create a new igroup.

        Create a new igroup (initiator group) on the storage system to hold
        the given iSCSI initiator. The group will only have 1 member and will
        be named "openstack-${initiator_name}".
        """
        igroup_name = self.IGROUP_PREFIX + initiator_name
        request = self.client.factory.create('Request')
        request.Name = 'igroup-create'
        igroup_create_xml = (
            '<initiator-group-name>%s</initiator-group-name>'
            '<initiator-group-type>iscsi</initiator-group-type>'
            '<os-type>linux</os-type><ostype>linux</ostype>')
        request.Args = text.Raw(igroup_create_xml % igroup_name)
        response = self.client.service.ApiProxy(Target=host_id,
                                                Request=request)
        self._check_fail(request, response)
        request = self.client.factory.create('Request')
        request.Name = 'igroup-add'
        igroup_add_xml = (
            '<initiator-group-name>%s</initiator-group-name>'
            '<initiator>%s</initiator>')
        request.Args = text.Raw(igroup_add_xml % (igroup_name, initiator_name))
        response = self.client.service.ApiProxy(Target=host_id,
                                                Request=request)
        self._check_fail(request, response)
        return igroup_name

    def _get_lun_mappping(self, host_id, lunpath, igroup_name):
        """Get the mapping between a LUN and an igroup.

        Check if a given LUN is already mapped to the given igroup (initiator
        group). If the LUN is mapped, also return the LUN number for the
        mapping.
        """
        request = self.client.factory.create('Request')
        request.Name = 'lun-map-list-info'
        request.Args = text.Raw('<path>%s</path>' % (lunpath))
        response = self.client.service.ApiProxy(Target=host_id,
                                                 Request=request)
        self._check_fail(request, response)
        igroups = response.Results['initiator-groups']
        if self._api_elem_is_empty(igroups):
            return {'mapped': False}
        igroup_infos = igroups[0]['initiator-group-info']
        for igroup_info in igroup_infos:
            if igroup_name == igroup_info['initiator-group-name'][0]:
                return {'mapped': True, 'lun_num': igroup_info['lun-id'][0]}
        return {'mapped': False}

    def _map_initiator(self, host_id, lunpath, igroup_name):
        """Map a LUN to an igroup.

        Map the given LUN to the given igroup (initiator group). Return the LUN
        number that the LUN was mapped to (the filer will choose the lowest
        available number).
        """
        request = self.client.factory.create('Request')
        request.Name = 'lun-map'
        lun_map_xml = ('<initiator-group>%s</initiator-group>'
                       '<path>%s</path>')
        request.Args = text.Raw(lun_map_xml % (igroup_name, lunpath))
        response = self.client.service.ApiProxy(Target=host_id,
                                                Request=request)
        self._check_fail(request, response)
        return response.Results['lun-id-assigned'][0]

    def _unmap_initiator(self, host_id, lunpath, igroup_name):
        """Unmap the given LUN from the given igroup (initiator group)."""
        request = self.client.factory.create('Request')
        request.Name = 'lun-unmap'
        lun_unmap_xml = ('<initiator-group>%s</initiator-group>'
                         '<path>%s</path>')
        request.Args = text.Raw(lun_unmap_xml % (igroup_name, lunpath))
        response = self.client.service.ApiProxy(Target=host_id,
                                                Request=request)
        self._check_fail(request, response)

    def _ensure_initiator_mapped(self, host_id, lunpath, initiator_name):
        """Ensure that a LUN is mapped to a particular initiator.

        Check if a LUN is mapped to a given initiator already and create
        the mapping if it is not. A new igroup will be created if needed.
        Returns the LUN number for the mapping between the LUN and initiator
        in both cases.
        """
        lunpath = '/vol/' + lunpath
        igroup_name = self._find_igroup_for_initiator(host_id, initiator_name)
        if not igroup_name:
            igroup_name = self._create_igroup(host_id, initiator_name)

        mapping = self._get_lun_mappping(host_id, lunpath, igroup_name)
        if mapping['mapped']:
            return mapping['lun_num']
        return self._map_initiator(host_id, lunpath, igroup_name)

    def _ensure_initiator_unmapped(self, host_id, lunpath, initiator_name):
        """Ensure that a LUN is not mapped to a particular initiator.

        Check if a LUN is mapped to a given initiator and remove the
        mapping if it is. This does not destroy the igroup.
        """
        lunpath = '/vol/' + lunpath
        igroup_name = self._find_igroup_for_initiator(host_id, initiator_name)
        if not igroup_name:
            return

        mapping = self._get_lun_mappping(host_id, lunpath, igroup_name)
        if mapping['mapped']:
            self._unmap_initiator(host_id, lunpath, igroup_name)

    def initialize_connection(self, volume, connector):
        """Driver entry point to attach a volume to an instance.

        Do the LUN masking on the storage system so the initiator can access
        the LUN on the target. Also return the iSCSI properties so the
        initiator can find the LUN. This implementation does not call
        _get_iscsi_properties() to get the properties because cannot store the
        LUN number in the database. We only find out what the LUN number will
        be during this method call so we construct the properties dictionary
        ourselves.
        """
        initiator_name = connector['initiator']
        lun_id = volume['provider_location']
        if not lun_id:
            msg = _("No LUN ID for volume %s")
            raise exception.NovaException(msg % volume['name'])
        lun = self._get_lun_details(lun_id)
        lun_num = self._ensure_initiator_mapped(lun.HostId, lun.LunPath,
                                                initiator_name)
        host = self._get_host_details(lun.HostId)
        portal = self._get_target_portal_for_host(host.HostId,
                                                  host.HostAddress)
        if not portal:
            msg = _('Failed to get target portal for filer: %s')
            raise exception.NovaException(msg % host.HostName)

        iqn = self._get_iqn_for_host(host.HostId)
        if not iqn:
            msg = _('Failed to get target IQN for filer: %s')
            raise exception.NovaException(msg % host.HostName)

        properties = {}
        properties['target_discovered'] = False
        (address, port) = (portal['address'], portal['port'])
        properties['target_portal'] = '%s:%s' % (address, port)
        properties['target_iqn'] = iqn
        properties['target_lun'] = lun_num
        properties['volume_id'] = volume['id']

        auth = volume['provider_auth']
        if auth:
            (auth_method, auth_username, auth_secret) = auth.split()

            properties['auth_method'] = auth_method
            properties['auth_username'] = auth_username
            properties['auth_password'] = auth_secret

        return {
            'driver_volume_type': 'iscsi',
            'data': properties,
        }

    def terminate_connection(self, volume, connector):
        """Driver entry point to unattach a volume from an instance.

        Unmask the LUN on the storage system so the given intiator can no
        longer access it.
        """
        initiator_name = connector['initiator']
        lun_id = volume['provider_location']
        if not lun_id:
            msg = _('No LUN ID for volume %s')
            raise exception.NovaException(msg % (volume['name']))
        lun = self._get_lun_details(lun_id)
        self._ensure_initiator_unmapped(lun.HostId, lun.LunPath,
                                        initiator_name)

    def _is_clone_done(self, host_id, clone_op_id, volume_uuid):
        """Check the status of a clone operation.

        Return True if done, False otherwise.
        """
        request = self.client.factory.create('Request')
        request.Name = 'clone-list-status'
        clone_list_status_xml = (
            '<clone-id><clone-id-info>'
            '<clone-op-id>%s</clone-op-id>'
            '<volume-uuid>%s</volume-uuid>'
            '</clone-id-info></clone-id>')
        request.Args = text.Raw(clone_list_status_xml % (clone_op_id,
                                                          volume_uuid))
        response = self.client.service.ApiProxy(Target=host_id,
                                                Request=request)
        self._check_fail(request, response)
        status = response.Results['status']
        if self._api_elem_is_empty(status):
            return False
        ops_info = status[0]['ops-info'][0]
        state = ops_info['clone-state'][0]
        return 'completed' == state

    def _clone_lun(self, host_id, src_path, dest_path, snap):
        """Create a clone of a NetApp LUN.

        The clone initially consumes no space and is not space reserved.
        """
        request = self.client.factory.create('Request')
        request.Name = 'clone-start'
        clone_start_xml = (
            '<source-path>%s</source-path><no-snap>%s</no-snap>'
            '<destination-path>%s</destination-path>')
        if snap:
            no_snap = 'false'
        else:
            no_snap = 'true'
        request.Args = text.Raw(clone_start_xml % (src_path, no_snap,
                                                    dest_path))
        response = self.client.service.ApiProxy(Target=host_id,
                                                Request=request)
        self._check_fail(request, response)
        clone_id = response.Results['clone-id'][0]
        clone_id_info = clone_id['clone-id-info'][0]
        clone_op_id = clone_id_info['clone-op-id'][0]
        volume_uuid = clone_id_info['volume-uuid'][0]
        while not self._is_clone_done(host_id, clone_op_id, volume_uuid):
            time.sleep(5)

    def _refresh_dfm_luns(self, host_id):
        """Refresh the LUN list for one filer in DFM."""
        server = self.client.service
        server.DfmObjectRefresh(ObjectNameOrId=host_id, ChildType='lun_path')
        while True:
            time.sleep(15)
            res = server.DfmMonitorTimestampList(HostNameOrId=host_id)
            for timestamp in res.DfmMonitoringTimestamp:
                if 'lun' != timestamp.MonitorName:
                    continue
                if timestamp.LastMonitoringTimestamp:
                    return

    def _destroy_lun(self, host_id, lun_path):
        """Destroy a LUN on the filer."""
        request = self.client.factory.create('Request')
        request.Name = 'lun-offline'
        path_xml = '<path>%s</path>'
        request.Args = text.Raw(path_xml % lun_path)
        response = self.client.service.ApiProxy(Target=host_id,
                                                Request=request)
        self._check_fail(request, response)
        request = self.client.factory.create('Request')
        request.Name = 'lun-destroy'
        request.Args = text.Raw(path_xml % lun_path)
        response = self.client.service.ApiProxy(Target=host_id,
                                                Request=request)
        self._check_fail(request, response)

    def _resize_volume(self, host_id, vol_name, new_size):
        """Resize the volume by the amount requested."""
        request = self.client.factory.create('Request')
        request.Name = 'volume-size'
        volume_size_xml = (
            '<volume>%s</volume><new-size>%s</new-size>')
        request.Args = text.Raw(volume_size_xml % (vol_name, new_size))
        response = self.client.service.ApiProxy(Target=host_id,
                                                Request=request)
        self._check_fail(request, response)

    def _create_qtree(self, host_id, vol_name, qtree_name):
        """Create a qtree the filer."""
        request = self.client.factory.create('Request')
        request.Name = 'qtree-create'
        qtree_create_xml = (
            '<mode>0755</mode><volume>%s</volume><qtree>%s</qtree>')
        request.Args = text.Raw(qtree_create_xml % (vol_name, qtree_name))
        response = self.client.service.ApiProxy(Target=host_id,
                                                Request=request)
        self._check_fail(request, response)

    def create_snapshot(self, snapshot):
        """Driver entry point for creating a snapshot.

        This driver implements snapshots by using efficient single-file
        (LUN) cloning.
        """
        vol_name = snapshot['volume_name']
        snapshot_name = snapshot['name']
        project = snapshot['project_id']
        lun = self._lookup_lun_for_volume(vol_name, project)
        lun_id = lun.id
        lun = self._get_lun_details(lun_id)
        extra_gb = snapshot['volume_size']
        new_size = '+%dg' % extra_gb
        self._resize_volume(lun.HostId, lun.VolumeName, new_size)
        # LunPath is the partial LUN path in this format: volume/qtree/lun
        lun_path = str(lun.LunPath)
        lun_name = lun_path[lun_path.rfind('/') + 1:]
        qtree_path = '/vol/%s/%s' % (lun.VolumeName, lun.QtreeName)
        src_path = '%s/%s' % (qtree_path, lun_name)
        dest_path = '%s/%s' % (qtree_path, snapshot_name)
        self._clone_lun(lun.HostId, src_path, dest_path, True)

    def delete_snapshot(self, snapshot):
        """Driver entry point for deleting a snapshot."""
        vol_name = snapshot['volume_name']
        snapshot_name = snapshot['name']
        project = snapshot['project_id']
        lun = self._lookup_lun_for_volume(vol_name, project)
        lun_id = lun.id
        lun = self._get_lun_details(lun_id)
        lun_path = '/vol/%s/%s/%s' % (lun.VolumeName, lun.QtreeName,
                                      snapshot_name)
        self._destroy_lun(lun.HostId, lun_path)
        extra_gb = snapshot['volume_size']
        new_size = '-%dg' % extra_gb
        self._resize_volume(lun.HostId, lun.VolumeName, new_size)

    def create_volume_from_snapshot(self, volume, snapshot):
        """Driver entry point for creating a new volume from a snapshot.

        Many would call this "cloning" and in fact we use cloning to implement
        this feature.
        """
        vol_size = volume['size']
        snap_size = snapshot['volume_size']
        if vol_size != snap_size:
            msg = _('Cannot create volume of size %(vol_size)s from '
                'snapshot of size %(snap_size)s')
            raise exception.NovaException(msg % locals())
        vol_name = snapshot['volume_name']
        snapshot_name = snapshot['name']
        project = snapshot['project_id']
        lun = self._lookup_lun_for_volume(vol_name, project)
        lun_id = lun.id
        dataset = lun.dataset
        old_type = dataset.type
        new_type = self._get_ss_type(volume)
        if new_type != old_type:
            msg = _('Cannot create volume of type %(new_type)s from '
                'snapshot of type %(old_type)s')
            raise exception.NovaException(msg % locals())
        lun = self._get_lun_details(lun_id)
        extra_gb = vol_size
        new_size = '+%dg' % extra_gb
        self._resize_volume(lun.HostId, lun.VolumeName, new_size)
        clone_name = volume['name']
        self._create_qtree(lun.HostId, lun.VolumeName, clone_name)
        src_path = '/vol/%s/%s/%s' % (lun.VolumeName, lun.QtreeName,
                                      snapshot_name)
        dest_path = '/vol/%s/%s/%s' % (lun.VolumeName, clone_name, clone_name)
        self._clone_lun(lun.HostId, src_path, dest_path, False)
        self._refresh_dfm_luns(lun.HostId)
        self._discover_dataset_luns(dataset, clone_name)

    def check_for_export(self, context, volume_id):
        raise NotImplementedError()<|MERGE_RESOLUTION|>--- conflicted
+++ resolved
@@ -117,11 +117,7 @@
         a few seconds to parse.
         """
         wsdl_url = kwargs['wsdl_url']
-<<<<<<< HEAD
-        LOG.debug('Using WSDL: %s' % wsdl_url)
-=======
         LOG.debug(_('Using WSDL: %s') % wsdl_url)
->>>>>>> 4afaf179
         if kwargs['cache']:
             self.client = client.Client(wsdl_url, username=kwargs['login'],
                                         password=kwargs['password'])
@@ -131,39 +127,23 @@
                                         cache=None)
         soap_url = 'http://%s:%s/apis/soap/v1' % (kwargs['hostname'],
                                                   kwargs['port'])
-<<<<<<< HEAD
-        LOG.debug('Using DFM server: %s' % soap_url)
-=======
         LOG.debug(_('Using DFM server: %s') % soap_url)
->>>>>>> 4afaf179
         self.client.set_options(location=soap_url)
 
     def _set_storage_service(self, storage_service):
         """Set the storage service to use for provisioning."""
-<<<<<<< HEAD
-        LOG.debug('Using storage service: %s' % storage_service)
-=======
         LOG.debug(_('Using storage service: %s') % storage_service)
->>>>>>> 4afaf179
         self.storage_service = storage_service
 
     def _set_storage_service_prefix(self, storage_service_prefix):
         """Set the storage service prefix to use for provisioning."""
-<<<<<<< HEAD
-        LOG.debug('Using storage service prefix: %s' % storage_service_prefix)
-=======
         LOG.debug(_('Using storage service prefix: %s') %
                   storage_service_prefix)
->>>>>>> 4afaf179
         self.storage_service_prefix = storage_service_prefix
 
     def _set_vfiler(self, vfiler):
         """Set the vfiler to use for provisioning."""
-<<<<<<< HEAD
-        LOG.debug('Using vfiler: %s' % vfiler)
-=======
         LOG.debug(_('Using vfiler: %s') % vfiler)
->>>>>>> 4afaf179
         self.vfiler = vfiler
 
     def _check_flags(self):
