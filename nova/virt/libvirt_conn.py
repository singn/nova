# vim: tabstop=4 shiftwidth=4 softtabstop=4

# Copyright 2010 United States Government as represented by the
# Administrator of the National Aeronautics and Space Administration.
# All Rights Reserved.
# Copyright (c) 2010 Citrix Systems, Inc.
#
#    Licensed under the Apache License, Version 2.0 (the "License"); you may
#    not use this file except in compliance with the License. You may obtain
#    a copy of the License at
#
#         http://www.apache.org/licenses/LICENSE-2.0
#
#    Unless required by applicable law or agreed to in writing, software
#    distributed under the License is distributed on an "AS IS" BASIS, WITHOUT
#    WARRANTIES OR CONDITIONS OF ANY KIND, either express or implied. See the
#    License for the specific language governing permissions and limitations
#    under the License.

"""
A connection to a hypervisor through libvirt.

Supports KVM, QEMU, UML, and XEN.

**Related Flags**

:libvirt_type:  Libvirt domain type.  Can be kvm, qemu, uml, xen
                (default: kvm).
:libvirt_uri:  Override for the default libvirt URI (depends on libvirt_type).
:libvirt_xml_template:  Libvirt XML Template.
:rescue_image_id:  Rescue ami image (default: ami-rescue).
:rescue_kernel_id:  Rescue aki image (default: aki-rescue).
:rescue_ramdisk_id:  Rescue ari image (default: ari-rescue).
:injected_network_template:  Template file for injected network
:allow_project_net_traffic:  Whether to allow in project network traffic

"""

import multiprocessing
import os
import shutil
import sys
import random
import subprocess
import time
import uuid
from xml.dom import minidom


from eventlet import tpool
from eventlet import semaphore

import IPy

from nova import context
from nova import db
from nova import exception
from nova import flags
from nova import log as logging
#from nova import test
from nova import utils
from nova.auth import manager
from nova.compute import instance_types
from nova.compute import power_state
from nova.virt import disk
from nova.virt import images

libvirt = None
libxml2 = None
Template = None

LOG = logging.getLogger('nova.virt.libvirt_conn')

FLAGS = flags.FLAGS
flags.DECLARE('live_migration_retry_count', 'nova.compute.manager')
# TODO(vish): These flags should probably go into a shared location
flags.DEFINE_string('rescue_image_id', 'ami-rescue', 'Rescue ami image')
flags.DEFINE_string('rescue_kernel_id', 'aki-rescue', 'Rescue aki image')
flags.DEFINE_string('rescue_ramdisk_id', 'ari-rescue', 'Rescue ari image')
flags.DEFINE_string('injected_network_template',
                    utils.abspath('virt/interfaces.template'),
                    'Template file for injected network')
flags.DEFINE_string('libvirt_xml_template',
                    utils.abspath('virt/libvirt.xml.template'),
                    'Libvirt XML Template')
flags.DEFINE_string('libvirt_type',
                    'kvm',
                    'Libvirt domain type (valid options are: '
                    'kvm, qemu, uml, xen)')
flags.DEFINE_string('libvirt_uri',
                    '',
                    'Override the default libvirt URI (which is dependent'
                    ' on libvirt_type)')
flags.DEFINE_bool('allow_project_net_traffic',
                  True,
                  'Whether to allow in project network traffic')
flags.DEFINE_bool('use_cow_images',
                  True,
                  'Whether to use cow images')
flags.DEFINE_string('ajaxterm_portrange',
                    '10000-12000',
                    'Range of ports that ajaxterm should randomly try to bind')
flags.DEFINE_string('firewall_driver',
                    'nova.virt.libvirt_conn.IptablesFirewallDriver',
                    'Firewall driver (defaults to iptables)')
flags.DEFINE_string('cpuinfo_xml_template',
                    utils.abspath('virt/cpuinfo.xml.template'),
                    'CpuInfo XML Template (Used only live migration now)')
flags.DEFINE_string('live_migration_uri',
                    "qemu+tcp://%s/system",
                    'Define protocol used by live_migration feature')
flags.DEFINE_string('live_migration_flag',
                    "VIR_MIGRATE_UNDEFINE_SOURCE, VIR_MIGRATE_PEER2PEER",
                    'Define live migration behavior.')
flags.DEFINE_integer('live_migration_bandwidth', 0,
                    'Define live migration behavior')


def get_connection(read_only):
    # These are loaded late so that there's no need to install these
    # libraries when not using libvirt.
    # Cheetah is separate because the unit tests want to load Cheetah,
    # but not libvirt.
    global libvirt
    global libxml2
    if libvirt is None:
        libvirt = __import__('libvirt')
    if libxml2 is None:
        libxml2 = __import__('libxml2')
    _late_load_cheetah()
    return LibvirtConnection(read_only)


def _late_load_cheetah():
    global Template
    if Template is None:
        t = __import__('Cheetah.Template', globals(), locals(), ['Template'],
                       -1)
        Template = t.Template


def _get_net_and_mask(cidr):
    net = IPy.IP(cidr)
    return str(net.net()), str(net.netmask())


def _get_net_and_prefixlen(cidr):
    net = IPy.IP(cidr)
    return str(net.net()), str(net.prefixlen())


def _get_ip_version(cidr):
        net = IPy.IP(cidr)
        return int(net.version())


class LibvirtConnection(object):

    def __init__(self, read_only):
        self.libvirt_uri = self.get_uri()

        self.libvirt_xml = open(FLAGS.libvirt_xml_template).read()
<<<<<<< HEAD
        self.interfaces_xml = open(FLAGS.injected_network_template).read()
=======
        self.cpuinfo_xml = open(FLAGS.cpuinfo_xml_template).read()
>>>>>>> 8c2a4a56
        self._wrapped_conn = None
        self.read_only = read_only

        fw_class = utils.import_class(FLAGS.firewall_driver)
        self.firewall_driver = fw_class(get_connection=self._get_connection)

    def init_host(self, host):
        # Adopt existing VM's running here
        ctxt = context.get_admin_context()
        for instance in db.instance_get_all_by_host(ctxt, host):
            try:
                LOG.debug(_('Checking state of %s'), instance['name'])
                state = self.get_info(instance['name'])['state']
            except exception.NotFound:
                state = power_state.SHUTOFF

            LOG.debug(_('Current state of %(name)s was %(state)s.'),
                          {'name': instance['name'], 'state': state})
            db.instance_set_state(ctxt, instance['id'], state)

            if state == power_state.SHUTOFF:
                # TODO(soren): This is what the compute manager does when you
                # terminate # an instance. At some point I figure we'll have a
                # "terminated" state and some sort of cleanup job that runs
                # occasionally, cleaning them out.
                db.instance_destroy(ctxt, instance['id'])

            if state != power_state.RUNNING:
                continue
            self.firewall_driver.prepare_instance_filter(instance)
            self.firewall_driver.apply_instance_filter(instance)

    def _get_connection(self):
        if not self._wrapped_conn or not self._test_connection():
            LOG.debug(_('Connecting to libvirt: %s'), self.libvirt_uri)
            self._wrapped_conn = self._connect(self.libvirt_uri,
                                               self.read_only)
        return self._wrapped_conn
    _conn = property(_get_connection)

    def _test_connection(self):
        try:
            self._wrapped_conn.getInfo()
            return True
        except libvirt.libvirtError as e:
            if e.get_error_code() == libvirt.VIR_ERR_SYSTEM_ERROR and \
               e.get_error_domain() == libvirt.VIR_FROM_REMOTE:
                LOG.debug(_('Connection to libvirt broke'))
                return False
            raise

    def get_uri(self):
        if FLAGS.libvirt_type == 'uml':
            uri = FLAGS.libvirt_uri or 'uml:///system'
        elif FLAGS.libvirt_type == 'xen':
            uri = FLAGS.libvirt_uri or 'xen:///'
        else:
            uri = FLAGS.libvirt_uri or 'qemu:///system'
        return uri

    def _connect(self, uri, read_only):
        auth = [[libvirt.VIR_CRED_AUTHNAME, libvirt.VIR_CRED_NOECHOPROMPT],
                'root',
                None]

        if read_only:
            return libvirt.openReadOnly(uri)
        else:
            return libvirt.openAuth(uri, auth, 0)

    def list_instances(self):
        return [self._conn.lookupByID(x).name()
                for x in self._conn.listDomainsID()]

    def destroy(self, instance, cleanup=True):
        try:
            virt_dom = self._conn.lookupByName(instance['name'])
            virt_dom.destroy()
        except Exception as _err:
            pass
            # If the instance is already terminated, we're still happy

        # We'll save this for when we do shutdown,
        # instead of destroy - but destroy returns immediately
        timer = utils.LoopingCall(f=None)

        while True:
            try:
                state = self.get_info(instance['name'])['state']
                db.instance_set_state(context.get_admin_context(),
                                      instance['id'], state)
                if state == power_state.SHUTDOWN:
                    break
            except Exception:
                db.instance_set_state(context.get_admin_context(),
                                      instance['id'],
                                      power_state.SHUTDOWN)
                break

        self.firewall_driver.unfilter_instance(instance)

        if cleanup:
            self._cleanup(instance)

        return True

    def _cleanup(self, instance):
        target = os.path.join(FLAGS.instances_path, instance['name'])
        instance_name = instance['name']
        LOG.info(_('instance %(instance_name)s: deleting instance files'
                ' %(target)s') % locals())
        if os.path.exists(target):
            shutil.rmtree(target)

    @exception.wrap_exception
    def attach_volume(self, instance_name, device_path, mountpoint):
        virt_dom = self._conn.lookupByName(instance_name)
        mount_device = mountpoint.rpartition("/")[2]
        if device_path.startswith('/dev/'):
            xml = """<disk type='block'>
                         <driver name='qemu' type='raw'/>
                         <source dev='%s'/>
                         <target dev='%s' bus='virtio'/>
                     </disk>""" % (device_path, mount_device)
        elif ':' in device_path:
            (protocol, name) = device_path.split(':')
            xml = """<disk type='network'>
                         <driver name='qemu' type='raw'/>
                         <source protocol='%s' name='%s'/>
                         <target dev='%s' bus='virtio'/>
                     </disk>""" % (protocol,
                                   name,
                                   mount_device)
        else:
            raise exception.Invalid(_("Invalid device path %s") % device_path)

        virt_dom.attachDevice(xml)

    def _get_disk_xml(self, xml, device):
        """Returns the xml for the disk mounted at device"""
        try:
            doc = libxml2.parseDoc(xml)
        except:
            return None
        ctx = doc.xpathNewContext()
        try:
            ret = ctx.xpathEval('/domain/devices/disk')
            for node in ret:
                for child in node.children:
                    if child.name == 'target':
                        if child.prop('dev') == device:
                            return str(node)
        finally:
            if ctx != None:
                ctx.xpathFreeContext()
            if doc != None:
                doc.freeDoc()

    @exception.wrap_exception
    def detach_volume(self, instance_name, mountpoint):
        virt_dom = self._conn.lookupByName(instance_name)
        mount_device = mountpoint.rpartition("/")[2]
        xml = self._get_disk_xml(virt_dom.XMLDesc(0), mount_device)
        if not xml:
            raise exception.NotFound(_("No disk at %s") % mount_device)
        virt_dom.detachDevice(xml)

    @exception.wrap_exception
    def snapshot(self, instance, image_id):
        """ Create snapshot from a running VM instance """
        raise NotImplementedError(
            _("Instance snapshotting is not supported for libvirt"
              "at this time"))

    @exception.wrap_exception
    def reboot(self, instance):
        self.destroy(instance, False)
        xml = self.to_xml(instance)
        self._conn.createXML(xml, 0)
        timer = utils.LoopingCall(f=None)

        def _wait_for_reboot():
            try:
                state = self.get_info(instance['name'])['state']
                db.instance_set_state(context.get_admin_context(),
                                      instance['id'], state)
                if state == power_state.RUNNING:
                    LOG.debug(_('instance %s: rebooted'), instance['name'])
                    timer.stop()
            except Exception, exn:
                LOG.exception(_('_wait_for_reboot failed: %s'), exn)
                db.instance_set_state(context.get_admin_context(),
                                      instance['id'],
                                      power_state.SHUTDOWN)
                timer.stop()

        timer.f = _wait_for_reboot
        return timer.start(interval=0.5, now=True)

    @exception.wrap_exception
    def pause(self, instance, callback):
        raise exception.APIError("pause not supported for libvirt.")

    @exception.wrap_exception
    def unpause(self, instance, callback):
        raise exception.APIError("unpause not supported for libvirt.")

    @exception.wrap_exception
    def suspend(self, instance, callback):
        raise exception.APIError("suspend not supported for libvirt")

    @exception.wrap_exception
    def resume(self, instance, callback):
        raise exception.APIError("resume not supported for libvirt")

    @exception.wrap_exception
    def rescue(self, instance, callback=None):
        self.destroy(instance, False)

        xml = self.to_xml(instance, rescue=True)
        rescue_images = {'image_id': FLAGS.rescue_image_id,
                         'kernel_id': FLAGS.rescue_kernel_id,
                         'ramdisk_id': FLAGS.rescue_ramdisk_id}
        self._create_image(instance, xml, '.rescue', rescue_images)
        self._conn.createXML(xml, 0)

        timer = utils.LoopingCall(f=None)

        def _wait_for_rescue():
            try:
                state = self.get_info(instance['name'])['state']
                db.instance_set_state(None, instance['id'], state)
                if state == power_state.RUNNING:
                    LOG.debug(_('instance %s: rescued'), instance['name'])
                    timer.stop()
            except Exception, exn:
                LOG.exception(_('_wait_for_rescue failed: %s'), exn)
                db.instance_set_state(None,
                                      instance['id'],
                                      power_state.SHUTDOWN)
                timer.stop()

        timer.f = _wait_for_rescue
        return timer.start(interval=0.5, now=True)

    @exception.wrap_exception
    def unrescue(self, instance, callback=None):
        # NOTE(vish): Because reboot destroys and recreates an instance using
        #             the normal xml file, we can just call reboot here
        self.reboot(instance)

    @exception.wrap_exception
    def spawn(self, instance):
        xml = self.to_xml(instance)
        db.instance_set_state(context.get_admin_context(),
                              instance['id'],
                              power_state.NOSTATE,
                              'launching')
        self.firewall_driver.setup_basic_filtering(instance)
        self.firewall_driver.prepare_instance_filter(instance)
        self._create_image(instance, xml)
        self._conn.createXML(xml, 0)
        LOG.debug(_("instance %s: is running"), instance['name'])
        self.firewall_driver.apply_instance_filter(instance)

        timer = utils.LoopingCall(f=None)

        def _wait_for_boot():
            try:
                state = self.get_info(instance['name'])['state']
                db.instance_set_state(context.get_admin_context(),
                                      instance['id'], state)
                if state == power_state.RUNNING:
                    LOG.debug(_('instance %s: booted'), instance['name'])
                    timer.stop()
            except:
                LOG.exception(_('instance %s: failed to boot'),
                              instance['name'])
                db.instance_set_state(context.get_admin_context(),
                                      instance['id'],
                                      power_state.SHUTDOWN)
                timer.stop()

        timer.f = _wait_for_boot
        return timer.start(interval=0.5, now=True)

    def _flush_xen_console(self, virsh_output):
        LOG.info(_('virsh said: %r'), virsh_output)
        virsh_output = virsh_output[0].strip()

        if virsh_output.startswith('/dev/'):
            LOG.info(_("cool, it's a device"))
            out, err = utils.execute('sudo', 'dd',
                                     "if=%s" % virsh_output,
                                     'iflag=nonblock',
                                     check_exit_code=False)
            return out
        else:
            return ''

    def _append_to_file(self, data, fpath):
        LOG.info(_('data: %(data)r, fpath: %(fpath)r') % locals())
        fp = open(fpath, 'a+')
        fp.write(data)
        return fpath

    def _dump_file(self, fpath):
        fp = open(fpath, 'r+')
        contents = fp.read()
        LOG.info(_('Contents of file %(fpath)s: %(contents)r') % locals())
        return contents

    @exception.wrap_exception
    def get_console_output(self, instance):
        console_log = os.path.join(FLAGS.instances_path, instance['name'],
                                   'console.log')

        utils.execute('sudo', 'chown', os.getuid(), console_log)

        if FLAGS.libvirt_type == 'xen':
            # Xen is special
            virsh_output = utils.execute('virsh', 'ttyconsole',
                                         instance['name'])
            data = self._flush_xen_console(virsh_output)
            fpath = self._append_to_file(data, console_log)
        else:
            fpath = console_log

        return self._dump_file(fpath)

    @exception.wrap_exception
    def get_ajax_console(self, instance):
        def get_open_port():
            start_port, end_port = FLAGS.ajaxterm_portrange.split("-")
            for i in xrange(0, 100):  # don't loop forever
                port = random.randint(int(start_port), int(end_port))
                # netcat will exit with 0 only if the port is in use,
                # so a nonzero return value implies it is unused
                cmd = 'netcat', '0.0.0.0', port, '-w', '1'
                try:
                    stdout, stderr = utils.execute(*cmd, process_input='')
                except ProcessExecutionError:
                    return port
            raise Exception(_('Unable to find an open port'))

        def get_pty_for_instance(instance_name):
            virt_dom = self._conn.lookupByName(instance_name)
            xml = virt_dom.XMLDesc(0)
            dom = minidom.parseString(xml)

            for serial in dom.getElementsByTagName('serial'):
                if serial.getAttribute('type') == 'pty':
                    source = serial.getElementsByTagName('source')[0]
                    return source.getAttribute('path')

        port = get_open_port()
        token = str(uuid.uuid4())
        host = instance['host']

        ajaxterm_cmd = 'sudo socat - %s' \
                       % get_pty_for_instance(instance['name'])

        cmd = '%s/tools/ajaxterm/ajaxterm.py --command "%s" -t %s -p %s' \
              % (utils.novadir(), ajaxterm_cmd, token, port)

        subprocess.Popen(cmd, shell=True)
        return {'token': token, 'host': host, 'port': port}

    _image_sems = {}

    @staticmethod
    def _cache_image(fn, target, fname, cow=False, *args, **kwargs):
        """Wrapper for a method that creates an image that caches the image.

        This wrapper will save the image into a common store and create a
        copy for use by the hypervisor.

        The underlying method should specify a kwarg of target representing
        where the image will be saved.

        fname is used as the filename of the base image.  The filename needs
        to be unique to a given image.

        If cow is True, it will make a CoW image instead of a copy.
        """
        if not os.path.exists(target):
            base_dir = os.path.join(FLAGS.instances_path, '_base')
            if not os.path.exists(base_dir):
                os.mkdir(base_dir)
            base = os.path.join(base_dir, fname)

            if fname not in LibvirtConnection._image_sems:
                LibvirtConnection._image_sems[fname] = semaphore.Semaphore()
            with LibvirtConnection._image_sems[fname]:
                if not os.path.exists(base):
                    fn(target=base, *args, **kwargs)
            if not LibvirtConnection._image_sems[fname].locked():
                del LibvirtConnection._image_sems[fname]

            if cow:
                utils.execute('qemu-img', 'create', '-f', 'qcow2', '-o',
                              'cluster_size=2M,backing_file=%s' % base,
                              target)
            else:
                utils.execute('cp', base, target)

    def _fetch_image(self, target, image_id, user, project, size=None):
        """Grab image and optionally attempt to resize it"""
        images.fetch(image_id, target, user, project)
        if size:
            disk.extend(target, size)

    def _create_local(self, target, local_gb):
        """Create a blank image of specified size"""
        utils.execute('truncate', target, '-s', "%dG" % local_gb)
        # TODO(vish): should we format disk by default?

    def _create_image(self, inst, libvirt_xml, suffix='', disk_images=None):
        # syntactic nicety
        def basepath(fname='', suffix=suffix):
            return os.path.join(FLAGS.instances_path,
                                inst['name'],
                                fname + suffix)

        # ensure directories exist and are writable
        utils.execute('mkdir', '-p', basepath(suffix=''))

        LOG.info(_('instance %s: Creating image'), inst['name'])
        f = open(basepath('libvirt.xml'), 'w')
        f.write(libvirt_xml)
        f.close()

        # NOTE(vish): No need add the suffix to console.log
        os.close(os.open(basepath('console.log', ''),
                         os.O_CREAT | os.O_WRONLY, 0660))

        user = manager.AuthManager().get_user(inst['user_id'])
        project = manager.AuthManager().get_project(inst['project_id'])

        if not disk_images:
            disk_images = {'image_id': inst['image_id'],
                           'kernel_id': inst['kernel_id'],
                           'ramdisk_id': inst['ramdisk_id']}

        if disk_images['kernel_id']:
            fname = '%08x' % int(disk_images['kernel_id'])
            self._cache_image(fn=self._fetch_image,
                              target=basepath('kernel'),
                              fname=fname,
                              image_id=disk_images['kernel_id'],
                              user=user,
                              project=project)
            if disk_images['ramdisk_id']:
                fname = '%08x' % int(disk_images['ramdisk_id'])
                self._cache_image(fn=self._fetch_image,
                                  target=basepath('ramdisk'),
                                  fname=fname,
                                  image_id=disk_images['ramdisk_id'],
                                  user=user,
                                  project=project)

        root_fname = '%08x' % int(disk_images['image_id'])
        size = FLAGS.minimum_root_size
        if inst['instance_type'] == 'm1.tiny' or suffix == '.rescue':
            size = None
            root_fname += "_sm"

        self._cache_image(fn=self._fetch_image,
                          target=basepath('disk'),
                          fname=root_fname,
                          cow=FLAGS.use_cow_images,
                          image_id=disk_images['image_id'],
                          user=user,
                          project=project,
                          size=size)
        type_data = instance_types.get_instance_type(inst['instance_type'])

        if type_data['local_gb']:
            self._cache_image(fn=self._create_local,
                              target=basepath('disk.local'),
                              fname="local_%s" % type_data['local_gb'],
                              cow=FLAGS.use_cow_images,
                              local_gb=type_data['local_gb'])

        # For now, we assume that if we're not using a kernel, we're using a
        # partitioned disk image where the target partition is the first
        # partition
        target_partition = None
        if not inst['kernel_id']:
            target_partition = "1"

        key = str(inst['key_data'])
        net = None
        network_ref = db.network_get_by_instance(context.get_admin_context(),
                                                 inst['id'])
        if network_ref['injected']:
            admin_context = context.get_admin_context()
            address = db.instance_get_fixed_address(admin_context, inst['id'])
            address_v6 = db.instance_get_fixed_address_v6(admin_context,
                                                         inst['id'])
            gateway_v6 = network_ref['gateway_v6']
            if not gateway_v6:
                gateway_v6 = "fd00::"

            interfaces_info = {'address': address,
                               'netmask': network_ref['netmask'],
                               'gateway': network_ref['gateway'],
                               'broadcast': network_ref['broadcast'],
                               'dns': network_ref['dns'],
                               'address_v6': address_v6,
                               'gateway_v6': network_ref['gateway_v6'],
                               'netmask_v6': network_ref['netmask_v6'],
                               'use_ipv6': FLAGS.use_ipv6}

            net = str(Template(self.interfaces_xml,
                                searchList=[interfaces_info]))
        if key or net:
            inst_name = inst['name']
            img_id = inst.image_id
            if key:
                LOG.info(_('instance %(inst_name)s: injecting key into'
                        ' image %(img_id)s') % locals())
            if net:
                LOG.info(_('instance %(inst_name)s: injecting net into'
                        ' image %(img_id)s') % locals())
            try:
                disk.inject_data(basepath('disk'), key, net,
                                 partition=target_partition,
                                 nbd=FLAGS.use_cow_images)
            except Exception as e:
                # This could be a windows image, or a vmdk format disk
                LOG.warn(_('instance %(inst_name)s: ignoring error injecting'
                        ' data into image %(img_id)s (%(e)s)') % locals())

        if FLAGS.libvirt_type == 'uml':
            utils.execute('sudo', 'chown', 'root', basepath('disk'))

    def to_xml(self, instance, rescue=False):
        # TODO(termie): cache?
        LOG.debug(_('instance %s: starting toXML method'), instance['name'])
        network = db.network_get_by_instance(context.get_admin_context(),
                                             instance['id'])
        # FIXME(vish): stick this in db
        instance_type = instance['instance_type']
        # instance_type = test.INSTANCE_TYPES[instance_type]
        instance_type = instance_types.get_instance_type(instance_type)
        ip_address = db.instance_get_fixed_address(context.get_admin_context(),
                                                   instance['id'])
        # Assume that the gateway also acts as the dhcp server.
        dhcp_server = network['gateway']
        gateway_v6 = network['gateway_v6']

        if FLAGS.allow_project_net_traffic:
            if FLAGS.use_ipv6:
                net, mask = _get_net_and_mask(network['cidr'])
                net_v6, prefixlen_v6 = _get_net_and_prefixlen(
                                           network['cidr_v6'])
                extra_params = ("<parameter name=\"PROJNET\" "
                            "value=\"%s\" />\n"
                            "<parameter name=\"PROJMASK\" "
                            "value=\"%s\" />\n"
                            "<parameter name=\"PROJNETV6\" "
                            "value=\"%s\" />\n"
                            "<parameter name=\"PROJMASKV6\" "
                            "value=\"%s\" />\n") % \
                              (net, mask, net_v6, prefixlen_v6)
            else:
                net, mask = _get_net_and_mask(network['cidr'])
                extra_params = ("<parameter name=\"PROJNET\" "
                            "value=\"%s\" />\n"
                            "<parameter name=\"PROJMASK\" "
                            "value=\"%s\" />\n") % \
                              (net, mask)
        else:
            extra_params = "\n"
        if FLAGS.use_cow_images:
            driver_type = 'qcow2'
        else:
            driver_type = 'raw'

        xml_info = {'type': FLAGS.libvirt_type,
                    'name': instance['name'],
                    'basepath': os.path.join(FLAGS.instances_path,
                                             instance['name']),
                    'memory_kb': instance_type['memory_mb'] * 1024,
                    'vcpus': instance_type['vcpus'],
                    'bridge_name': network['bridge'],
                    'mac_address': instance['mac_address'],
                    'ip_address': ip_address,
                    'dhcp_server': dhcp_server,
                    'extra_params': extra_params,
                    'rescue': rescue,
                    'local': instance_type['local_gb'],
                    'driver_type': driver_type}

        if gateway_v6:
            xml_info['gateway_v6'] = gateway_v6 + "/128"
        if not rescue:
            if instance['kernel_id']:
                xml_info['kernel'] = xml_info['basepath'] + "/kernel"

            if instance['ramdisk_id']:
                xml_info['ramdisk'] = xml_info['basepath'] + "/ramdisk"

            xml_info['disk'] = xml_info['basepath'] + "/disk"

        xml = str(Template(self.libvirt_xml, searchList=[xml_info]))
        LOG.debug(_('instance %s: finished toXML method'),
                        instance['name'])

        return xml

    def get_info(self, instance_name):
        try:
            virt_dom = self._conn.lookupByName(instance_name)
        except:
            raise exception.NotFound(_("Instance %s not found")
                                     % instance_name)
        (state, max_mem, mem, num_cpu, cpu_time) = virt_dom.info()
        return {'state': state,
                'max_mem': max_mem,
                'mem': mem,
                'num_cpu': num_cpu,
                'cpu_time': cpu_time}

    def get_diagnostics(self, instance_name):
        raise exception.APIError(_("diagnostics are not supported "
                                   "for libvirt"))

    def get_disks(self, instance_name):
        """
        Note that this function takes an instance name, not an Instance, so
        that it can be called by monitor.

        Returns a list of all block devices for this domain.
        """
        domain = self._conn.lookupByName(instance_name)
        # TODO(devcamcar): Replace libxml2 with etree.
        xml = domain.XMLDesc(0)
        doc = None

        try:
            doc = libxml2.parseDoc(xml)
        except:
            return []

        ctx = doc.xpathNewContext()
        disks = []

        try:
            ret = ctx.xpathEval('/domain/devices/disk')

            for node in ret:
                devdst = None

                for child in node.children:
                    if child.name == 'target':
                        devdst = child.prop('dev')

                if devdst == None:
                    continue

                disks.append(devdst)
        finally:
            if ctx != None:
                ctx.xpathFreeContext()
            if doc != None:
                doc.freeDoc()

        return disks

    def get_interfaces(self, instance_name):
        """
        Note that this function takes an instance name, not an Instance, so
        that it can be called by monitor.

        Returns a list of all network interfaces for this instance.
        """
        domain = self._conn.lookupByName(instance_name)
        # TODO(devcamcar): Replace libxml2 with etree.
        xml = domain.XMLDesc(0)
        doc = None

        try:
            doc = libxml2.parseDoc(xml)
        except:
            return []

        ctx = doc.xpathNewContext()
        interfaces = []

        try:
            ret = ctx.xpathEval('/domain/devices/interface')

            for node in ret:
                devdst = None

                for child in node.children:
                    if child.name == 'target':
                        devdst = child.prop('dev')

                if devdst == None:
                    continue

                interfaces.append(devdst)
        finally:
            if ctx != None:
                ctx.xpathFreeContext()
            if doc != None:
                doc.freeDoc()

        return interfaces

    def get_vcpu_total(self):
        """Get vcpu number of physical computer.

        :returns: the number of cpu core.

        """

        # On certain platforms, this will raise a NotImplementedError.
        try:
            return multiprocessing.cpu_count()
        except NotImplementedError:
            LOG.warn(_("Cannot get the number of cpu, because this "
                       "function is not implemented for this platform. "
                       "This error can be safely ignored for now."))
            return 0

    def get_memory_mb_total(self):
        """Get the total memory size(MB) of physical computer.

        :returns: the total amount of memory(MB).

        """

        if sys.platform.upper() != 'LINUX2':
            return 0

        meminfo = open('/proc/meminfo').read().split()
        idx = meminfo.index('MemTotal:')
        # transforming kb to mb.
        return int(meminfo[idx + 1]) / 1024

    def get_local_gb_total(self):
        """Get the total hdd size(GB) of physical computer.

        :returns:
            The total amount of HDD(GB).
            Note that this value shows a partition where
            NOVA-INST-DIR/instances mounts.

        """

        hddinfo = os.statvfs(FLAGS.instances_path)
        return hddinfo.f_frsize * hddinfo.f_blocks / 1024 / 1024 / 1024

    def get_vcpu_used(self):
        """ Get vcpu usage number of physical computer.

        :returns: The total number of vcpu that currently used.

        """

        total = 0
        for dom_id in self._conn.listDomainsID():
            dom = self._conn.lookupByID(dom_id)
            total += len(dom.vcpus()[1])
        return total

    def get_memory_mb_used(self):
        """Get the free memory size(MB) of physical computer.

        :returns: the total usage of memory(MB).

        """

        if sys.platform.upper() != 'LINUX2':
            return 0

        m = open('/proc/meminfo').read().split()
        idx1 = m.index('MemFree:')
        idx2 = m.index('Buffers:')
        idx3 = m.index('Cached:')
        avail = (int(m[idx1 + 1]) + int(m[idx2 + 1]) + int(m[idx3 + 1])) / 1024
        return  self.get_memory_mb_total() - avail

    def get_local_gb_used(self):
        """Get the free hdd size(GB) of physical computer.

        :returns:
           The total usage of HDD(GB).
           Note that this value shows a partition where
           NOVA-INST-DIR/instances mounts.

        """

        hddinfo = os.statvfs(FLAGS.instances_path)
        avail = hddinfo.f_frsize * hddinfo.f_bavail / 1024 / 1024 / 1024
        return self.get_local_gb_total() - avail

    def get_hypervisor_type(self):
        """Get hypervisor type.

        :returns: hypervisor type (ex. qemu)

        """

        return self._conn.getType()

    def get_hypervisor_version(self):
        """Get hypervisor version.

        :returns: hypervisor version (ex. 12003)

        """

        return self._conn.getVersion()

    def get_cpu_info(self):
        """Get cpuinfo information.

        Obtains cpu feature from virConnect.getCapabilities,
        and returns as a json string.

        :return: see above description

        """

        xml = self._conn.getCapabilities()
        xml = libxml2.parseDoc(xml)
        nodes = xml.xpathEval('//cpu')
        if len(nodes) != 1:
            raise exception.Invalid(_("Invalid xml. '<cpu>' must be 1,"
                                      "but %d\n") % len(nodes)
                                      + xml.serialize())

        cpu_info = dict()
        cpu_info['arch'] = xml.xpathEval('//cpu/arch')[0].getContent()
        cpu_info['model'] = xml.xpathEval('//cpu/model')[0].getContent()
        cpu_info['vendor'] = xml.xpathEval('//cpu/vendor')[0].getContent()

        topology_node = xml.xpathEval('//cpu/topology')[0].get_properties()
        topology = dict()
        while topology_node != None:
            name = topology_node.get_name()
            topology[name] = topology_node.getContent()
            topology_node = topology_node.get_next()

        keys = ['cores', 'sockets', 'threads']
        tkeys = topology.keys()
        if list(set(tkeys)) != list(set(keys)):
            ks = ', '.join(keys)
            raise exception.Invalid(_("Invalid xml: topology(%(topology)s) "
                                      "must have %(ks)s") % locals())

        feature_nodes = xml.xpathEval('//cpu/feature')
        features = list()
        for nodes in feature_nodes:
            features.append(nodes.get_properties().getContent())

        cpu_info['topology'] = topology
        cpu_info['features'] = features
        return utils.dumps(cpu_info)

    def block_stats(self, instance_name, disk):
        """
        Note that this function takes an instance name, not an Instance, so
        that it can be called by monitor.
        """
        domain = self._conn.lookupByName(instance_name)
        return domain.blockStats(disk)

    def interface_stats(self, instance_name, interface):
        """
        Note that this function takes an instance name, not an Instance, so
        that it can be called by monitor.
        """
        domain = self._conn.lookupByName(instance_name)
        return domain.interfaceStats(interface)

    def get_console_pool_info(self, console_type):
        #TODO(mdragon): console proxy should be implemented for libvirt,
        #               in case someone wants to use it with kvm or
        #               such. For now return fake data.
        return  {'address': '127.0.0.1',
                 'username': 'fakeuser',
                 'password': 'fakepassword'}

    def refresh_security_group_rules(self, security_group_id):
        self.firewall_driver.refresh_security_group_rules(security_group_id)

    def refresh_security_group_members(self, security_group_id):
        self.firewall_driver.refresh_security_group_members(security_group_id)

    def update_available_resource(self, ctxt, host):
        """Updates compute manager resource info on ComputeNode table.

        This method is called when nova-coompute launches, and
        whenever admin executes "nova-manage service update_resource".

        :param ctxt: security context
        :param host: hostname that compute manager is currently running

        """

        try:
            service_ref = db.service_get_all_compute_by_host(ctxt, host)[0]
        except exception.NotFound:
            raise exception.Invalid(_("Cannot update compute manager "
                                      "specific info, because no service "
                                      "record was found."))

        # Updating host information
        dic = {'vcpus': self.get_vcpu_total(),
               'memory_mb': self.get_memory_mb_total(),
               'local_gb': self.get_local_gb_total(),
               'vcpus_used': self.get_vcpu_used(),
               'memory_mb_used': self.get_memory_mb_used(),
               'local_gb_used': self.get_local_gb_used(),
               'hypervisor_type': self.get_hypervisor_type(),
               'hypervisor_version': self.get_hypervisor_version(),
               'cpu_info': self.get_cpu_info()}

        compute_node_ref = service_ref['compute_node']
        if not compute_node_ref:
            LOG.info(_('Compute_service record created for %s ') % host)
            dic['service_id'] = service_ref['id']
            db.compute_node_create(ctxt, dic)
        else:
            LOG.info(_('Compute_service record updated for %s ') % host)
            db.compute_node_update(ctxt, compute_node_ref[0]['id'], dic)

    def compare_cpu(self, cpu_info):
        """Checks the host cpu is compatible to a cpu given by xml.

        "xml" must be a part of libvirt.openReadonly().getCapabilities().
        return values follows by virCPUCompareResult.
        if 0 > return value, do live migration.
        'http://libvirt.org/html/libvirt-libvirt.html#virCPUCompareResult'

        :param cpu_info: json string that shows cpu feature(see get_cpu_info())
        :returns:
            None. if given cpu info is not compatible to this server,
            raise exception.

        """

        LOG.info(_('Instance launched has CPU info:\n%s') % cpu_info)
        dic = utils.loads(cpu_info)
        xml = str(Template(self.cpuinfo_xml, searchList=dic))
        LOG.info(_('to xml...\n:%s ' % xml))

        u = "http://libvirt.org/html/libvirt-libvirt.html#virCPUCompareResult"
        m = _("CPU doesn't have compatibility.\n\n%(ret)s\n\nRefer to %(u)s")
        # unknown character exists in xml, then libvirt complains
        try:
            ret = self._conn.compareCPU(xml, 0)
        except libvirt.libvirtError, e:
            ret = e.message
            LOG.error(m % locals())
            raise

        if ret <= 0:
            raise exception.Invalid(m % locals())

        return

    def ensure_filtering_rules_for_instance(self, instance_ref):
        """Setting up filtering rules and waiting for its completion.

        To migrate an instance, filtering rules to hypervisors
        and firewalls are inevitable on destination host.
        ( Waiting only for filterling rules to hypervisor,
        since filtering rules to firewall rules can be set faster).

        Concretely, the below method must be called.
        - setup_basic_filtering (for nova-basic, etc.)
        - prepare_instance_filter(for nova-instance-instance-xxx, etc.)

        to_xml may have to be called since it defines PROJNET, PROJMASK.
        but libvirt migrates those value through migrateToURI(),
        so , no need to be called.

        Don't use thread for this method since migration should
        not be started when setting-up filtering rules operations
        are not completed.

        :params instance_ref: nova.db.sqlalchemy.models.Instance object

        """

        # If any instances never launch at destination host,
        # basic-filtering must be set here.
        self.firewall_driver.setup_basic_filtering(instance_ref)
        # setting up n)ova-instance-instance-xx mainly.
        self.firewall_driver.prepare_instance_filter(instance_ref)

        # wait for completion
        timeout_count = range(FLAGS.live_migration_retry_count)
        while timeout_count:
            try:
                filter_name = 'nova-instance-%s' % instance_ref.name
                self._conn.nwfilterLookupByName(filter_name)
                break
            except libvirt.libvirtError:
                timeout_count.pop()
                if len(timeout_count) == 0:
                    ec2_id = instance_ref['hostname']
                    iname = instance_ref.name
                    msg = _('Timeout migrating for %(ec2_id)s(%(iname)s)')
                    raise exception.Error(msg % locals())
                time.sleep(1)

    def live_migration(self, ctxt, instance_ref, dest,
                       post_method, recover_method):
        """Spawning live_migration operation for distributing high-load.

        :params ctxt: security context
        :params instance_ref:
            nova.db.sqlalchemy.models.Instance object
            instance object that is migrated.
        :params dest: destination host
        :params post_method:
            post operation method.
            expected nova.compute.manager.post_live_migration.
        :params recover_method:
            recovery method when any exception occurs.
            expected nova.compute.manager.recover_live_migration.

        """

        greenthread.spawn(self._live_migration, ctxt, instance_ref, dest,
                          post_method, recover_method)

    def _live_migration(self, ctxt, instance_ref, dest,
                        post_method, recover_method):
        """Do live migration.

        :params ctxt: security context
        :params instance_ref:
            nova.db.sqlalchemy.models.Instance object
            instance object that is migrated.
        :params dest: destination host
        :params post_method:
            post operation method.
            expected nova.compute.manager.post_live_migration.
        :params recover_method:
            recovery method when any exception occurs.
            expected nova.compute.manager.recover_live_migration.

        """

        # Do live migration.
        try:
            flaglist = FLAGS.live_migration_flag.split(',')
            flagvals = [getattr(libvirt, x.strip()) for x in flaglist]
            logical_sum = reduce(lambda x, y: x | y, flagvals)

            if self.read_only:
                tmpconn = self._connect(self.libvirt_uri, False)
                dom = tmpconn.lookupByName(instance_ref.name)
                dom.migrateToURI(FLAGS.live_migration_uri % dest,
                                 logical_sum,
                                 None,
                                 FLAGS.live_migration_bandwidth)
                tmpconn.close()
            else:
                dom = self._conn.lookupByName(instance_ref.name)
                dom.migrateToURI(FLAGS.live_migration_uri % dest,
                                 logical_sum,
                                 None,
                                 FLAGS.live_migration_bandwidth)

        except Exception:
            recover_method(ctxt, instance_ref)
            raise

        # Waiting for completion of live_migration.
        timer = utils.LoopingCall(f=None)

        def wait_for_live_migration():
            """waiting for live migration completion"""
            try:
                self.get_info(instance_ref.name)['state']
            except exception.NotFound:
                timer.stop()
                post_method(ctxt, instance_ref, dest)

        timer.f = wait_for_live_migration
        timer.start(interval=0.5, now=True)

    def unfilter_instance(self, instance_ref):
        """See comments of same method in firewall_driver."""
        self.firewall_driver.unfilter_instance(instance_ref)


class FirewallDriver(object):
    def prepare_instance_filter(self, instance):
        """Prepare filters for the instance.

        At this point, the instance isn't running yet."""
        raise NotImplementedError()

    def unfilter_instance(self, instance):
        """Stop filtering instance"""
        raise NotImplementedError()

    def apply_instance_filter(self, instance):
        """Apply instance filter.

        Once this method returns, the instance should be firewalled
        appropriately. This method should as far as possible be a
        no-op. It's vastly preferred to get everything set up in
        prepare_instance_filter.
        """
        raise NotImplementedError()

    def refresh_security_group_rules(self, security_group_id):
        """Refresh security group rules from data store

        Gets called when a rule has been added to or removed from
        the security group."""
        raise NotImplementedError()

    def refresh_security_group_members(self, security_group_id):
        """Refresh security group members from data store

        Gets called when an instance gets added to or removed from
        the security group."""
        raise NotImplementedError()

    def setup_basic_filtering(self, instance):
        """Create rules to block spoofing and allow dhcp.

        This gets called when spawning an instance, before
        :method:`prepare_instance_filter`.

        """
        raise NotImplementedError()

    def _gateway_v6_for_instance(self, instance):
        network = db.network_get_by_instance(context.get_admin_context(),
                                             instance['id'])
        return network['gateway_v6']


class NWFilterFirewall(FirewallDriver):
    """
    This class implements a network filtering mechanism versatile
    enough for EC2 style Security Group filtering by leveraging
    libvirt's nwfilter.

    First, all instances get a filter ("nova-base-filter") applied.
    This filter provides some basic security such as protection against
    MAC spoofing, IP spoofing, and ARP spoofing.

    This filter drops all incoming ipv4 and ipv6 connections.
    Outgoing connections are never blocked.

    Second, every security group maps to a nwfilter filter(*).
    NWFilters can be updated at runtime and changes are applied
    immediately, so changes to security groups can be applied at
    runtime (as mandated by the spec).

    Security group rules are named "nova-secgroup-<id>" where <id>
    is the internal id of the security group. They're applied only on
    hosts that have instances in the security group in question.

    Updates to security groups are done by updating the data model
    (in response to API calls) followed by a request sent to all
    the nodes with instances in the security group to refresh the
    security group.

    Each instance has its own NWFilter, which references the above
    mentioned security group NWFilters. This was done because
    interfaces can only reference one filter while filters can
    reference multiple other filters. This has the added benefit of
    actually being able to add and remove security groups from an
    instance at run time. This functionality is not exposed anywhere,
    though.

    Outstanding questions:

    The name is unique, so would there be any good reason to sync
    the uuid across the nodes (by assigning it from the datamodel)?


    (*) This sentence brought to you by the redundancy department of
        redundancy.

    """

    def __init__(self, get_connection, **kwargs):
        self._libvirt_get_connection = get_connection
        self.static_filters_configured = False
        self.handle_security_groups = False

    def apply_instance_filter(self, instance):
        """No-op. Everything is done in prepare_instance_filter"""
        pass

    def _get_connection(self):
        return self._libvirt_get_connection()
    _conn = property(_get_connection)

    def nova_dhcp_filter(self):
        """The standard allow-dhcp-server filter is an <ip> one, so it uses
           ebtables to allow traffic through. Without a corresponding rule in
           iptables, it'll get blocked anyway."""

        return '''<filter name='nova-allow-dhcp-server' chain='ipv4'>
                    <uuid>891e4787-e5c0-d59b-cbd6-41bc3c6b36fc</uuid>
                    <rule action='accept' direction='out'
                          priority='100'>
                      <udp srcipaddr='0.0.0.0'
                           dstipaddr='255.255.255.255'
                           srcportstart='68'
                           dstportstart='67'/>
                    </rule>
                    <rule action='accept' direction='in'
                          priority='100'>
                      <udp srcipaddr='$DHCPSERVER'
                           srcportstart='67'
                           dstportstart='68'/>
                    </rule>
                  </filter>'''

    def nova_ra_filter(self):
        return '''<filter name='nova-allow-ra-server' chain='root'>
                            <uuid>d707fa71-4fb5-4b27-9ab7-ba5ca19c8804</uuid>
                              <rule action='accept' direction='inout'
                                    priority='100'>
                                <icmpv6 srcipaddr='$RASERVER'/>
                              </rule>
                            </filter>'''

    def setup_basic_filtering(self, instance):
        """Set up basic filtering (MAC, IP, and ARP spoofing protection)"""
        logging.info('called setup_basic_filtering in nwfilter')

        if self.handle_security_groups:
            # No point in setting up a filter set that we'll be overriding
            # anyway.
            return

        logging.info('ensuring static filters')
        self._ensure_static_filters()

        instance_filter_name = self._instance_filter_name(instance)
        self._define_filter(self._filter_container(instance_filter_name,
                                                   ['nova-base']))

    def _ensure_static_filters(self):
        if self.static_filters_configured:
            return

        self._define_filter(self._filter_container('nova-base',
                                                   ['no-mac-spoofing',
                                                    'no-ip-spoofing',
                                                    'no-arp-spoofing',
                                                    'allow-dhcp-server']))
        self._define_filter(self.nova_base_ipv4_filter)
        self._define_filter(self.nova_base_ipv6_filter)
        self._define_filter(self.nova_dhcp_filter)
        self._define_filter(self.nova_ra_filter)
        self._define_filter(self.nova_vpn_filter)
        if FLAGS.allow_project_net_traffic:
            self._define_filter(self.nova_project_filter)
            if FLAGS.use_ipv6:
                self._define_filter(self.nova_project_filter_v6)

        self.static_filters_configured = True

    def _filter_container(self, name, filters):
        xml = '''<filter name='%s' chain='root'>%s</filter>''' % (
                 name,
                 ''.join(["<filterref filter='%s'/>" % (f,) for f in filters]))
        return xml

    nova_vpn_filter = '''<filter name='nova-vpn' chain='root'>
                           <uuid>2086015e-cf03-11df-8c5d-080027c27973</uuid>
                           <filterref filter='allow-dhcp-server'/>
                           <filterref filter='nova-allow-dhcp-server'/>
                           <filterref filter='nova-base-ipv4'/>
                           <filterref filter='nova-base-ipv6'/>
                         </filter>'''

    def nova_base_ipv4_filter(self):
        retval = "<filter name='nova-base-ipv4' chain='ipv4'>"
        for protocol in ['tcp', 'udp', 'icmp']:
            for direction, action, priority in [('out', 'accept', 399),
                                                ('in', 'drop', 400)]:
                retval += """<rule action='%s' direction='%s' priority='%d'>
                               <%s />
                             </rule>""" % (action, direction,
                                              priority, protocol)
        retval += '</filter>'
        return retval

    def nova_base_ipv6_filter(self):
        retval = "<filter name='nova-base-ipv6' chain='ipv6'>"
        for protocol in ['tcp-ipv6', 'udp-ipv6', 'icmpv6']:
            for direction, action, priority in [('out', 'accept', 399),
                                                ('in', 'drop', 400)]:
                retval += """<rule action='%s' direction='%s' priority='%d'>
                               <%s />
                             </rule>""" % (action, direction,
                                              priority, protocol)
        retval += '</filter>'
        return retval

    def nova_project_filter(self):
        retval = "<filter name='nova-project' chain='ipv4'>"
        for protocol in ['tcp', 'udp', 'icmp']:
            retval += """<rule action='accept' direction='in' priority='200'>
                           <%s srcipaddr='$PROJNET' srcipmask='$PROJMASK' />
                         </rule>""" % protocol
        retval += '</filter>'
        return retval

    def nova_project_filter_v6(self):
        retval = "<filter name='nova-project-v6' chain='ipv6'>"
        for protocol in ['tcp-ipv6', 'udp-ipv6', 'icmpv6']:
            retval += """<rule action='accept' direction='inout'
                                                   priority='200'>
                           <%s srcipaddr='$PROJNETV6'
                               srcipmask='$PROJMASKV6' />
                         </rule>""" % (protocol)
        retval += '</filter>'
        return retval

    def _define_filter(self, xml):
        if callable(xml):
            xml = xml()
        # execute in a native thread and block current greenthread until done
        tpool.execute(self._conn.nwfilterDefineXML, xml)

    def unfilter_instance(self, instance):
        # Nothing to do
        pass

    def prepare_instance_filter(self, instance):
        """
        Creates an NWFilter for the given instance. In the process,
        it makes sure the filters for the security groups as well as
        the base filter are all in place.
        """
        if instance['image_id'] == FLAGS.vpn_image_id:
            base_filter = 'nova-vpn'
        else:
            base_filter = 'nova-base'

        instance_filter_name = self._instance_filter_name(instance)
        instance_secgroup_filter_name = '%s-secgroup' % (instance_filter_name,)
        instance_filter_children = [base_filter, instance_secgroup_filter_name]
        instance_secgroup_filter_children = ['nova-base-ipv4',
                                             'nova-base-ipv6',
                                             'nova-allow-dhcp-server']
        if FLAGS.use_ipv6:
            gateway_v6 = self._gateway_v6_for_instance(instance)
            if gateway_v6:
                instance_secgroup_filter_children += ['nova-allow-ra-server']

        ctxt = context.get_admin_context()

        if FLAGS.allow_project_net_traffic:
            instance_filter_children += ['nova-project']
            if FLAGS.use_ipv6:
                instance_filter_children += ['nova-project-v6']

        for security_group in db.security_group_get_by_instance(ctxt,
                                                               instance['id']):

            self.refresh_security_group_rules(security_group['id'])

            instance_secgroup_filter_children += [('nova-secgroup-%s' %
                                                         security_group['id'])]

        self._define_filter(
                    self._filter_container(instance_secgroup_filter_name,
                                           instance_secgroup_filter_children))

        self._define_filter(
                    self._filter_container(instance_filter_name,
                                           instance_filter_children))

        return

    def refresh_security_group_rules(self, security_group_id):
        return self._define_filter(
                   self.security_group_to_nwfilter_xml(security_group_id))

    def security_group_to_nwfilter_xml(self, security_group_id):
        security_group = db.security_group_get(context.get_admin_context(),
                                               security_group_id)
        rule_xml = ""
        v6protocol = {'tcp': 'tcp-ipv6', 'udp': 'udp-ipv6', 'icmp': 'icmpv6'}
        for rule in security_group.rules:
            rule_xml += "<rule action='accept' direction='in' priority='300'>"
            if rule.cidr:
                version = _get_ip_version(rule.cidr)
                if(FLAGS.use_ipv6 and version == 6):
                    net, prefixlen = _get_net_and_prefixlen(rule.cidr)
                    rule_xml += "<%s srcipaddr='%s' srcipmask='%s' " % \
                                (v6protocol[rule.protocol], net, prefixlen)
                else:
                    net, mask = _get_net_and_mask(rule.cidr)
                    rule_xml += "<%s srcipaddr='%s' srcipmask='%s' " % \
                                (rule.protocol, net, mask)
                if rule.protocol in ['tcp', 'udp']:
                    rule_xml += "dstportstart='%s' dstportend='%s' " % \
                                (rule.from_port, rule.to_port)
                elif rule.protocol == 'icmp':
                    LOG.info('rule.protocol: %r, rule.from_port: %r, '
                             'rule.to_port: %r', rule.protocol,
                             rule.from_port, rule.to_port)
                    if rule.from_port != -1:
                        rule_xml += "type='%s' " % rule.from_port
                    if rule.to_port != -1:
                        rule_xml += "code='%s' " % rule.to_port

                rule_xml += '/>\n'
            rule_xml += "</rule>\n"
        xml = "<filter name='nova-secgroup-%s' " % security_group_id
        if(FLAGS.use_ipv6):
            xml += "chain='root'>%s</filter>" % rule_xml
        else:
            xml += "chain='ipv4'>%s</filter>" % rule_xml
        return xml

    def _instance_filter_name(self, instance):
        return 'nova-instance-%s' % instance['name']


class IptablesFirewallDriver(FirewallDriver):
    def __init__(self, execute=None, **kwargs):
        from nova.network import linux_net
        self.iptables = linux_net.iptables_manager
        self.instances = {}
        self.nwfilter = NWFilterFirewall(kwargs['get_connection'])

        self.iptables.ipv4['filter'].add_chain('sg-fallback')
        self.iptables.ipv4['filter'].add_rule('sg-fallback', '-j DROP')

    def setup_basic_filtering(self, instance):
        """Use NWFilter from libvirt for this."""
        return self.nwfilter.setup_basic_filtering(instance)

    def apply_instance_filter(self, instance):
        """No-op. Everything is done in prepare_instance_filter"""
        pass

    def unfilter_instance(self, instance):
        if self.instances.pop(instance['id'], None):
            self.remove_filters_for_instance(instance)
            self.iptables.apply()
        else:
            LOG.info(_('Attempted to unfilter instance %s which is not '
                     'filtered'), instance['id'])

    def prepare_instance_filter(self, instance):
        self.instances[instance['id']] = instance
        self.add_filters_for_instance(instance)
        self.iptables.apply()

    def add_filters_for_instance(self, instance):
        chain_name = self._instance_chain_name(instance)

        self.iptables.ipv4['filter'].add_chain(chain_name)
        ipv4_address = self._ip_for_instance(instance)
        self.iptables.ipv4['filter'].add_rule('local',
                                              '-d %s -j $%s' %
                                              (ipv4_address, chain_name))

        if FLAGS.use_ipv6:
            self.iptables.ipv6['filter'].add_chain(chain_name)
            ipv6_address = self._ip_for_instance_v6(instance)
            self.iptables.ipv6['filter'].add_rule('local',
                                                  '-d %s -j $%s' %
                                                  (ipv6_address,
                                                   chain_name))

        ipv4_rules, ipv6_rules = self.instance_rules(instance)

        for rule in ipv4_rules:
            self.iptables.ipv4['filter'].add_rule(chain_name, rule)

        if FLAGS.use_ipv6:
            for rule in ipv6_rules:
                self.iptables.ipv6['filter'].add_rule(chain_name, rule)

    def remove_filters_for_instance(self, instance):
        chain_name = self._instance_chain_name(instance)

        self.iptables.ipv4['filter'].remove_chain(chain_name)
        if FLAGS.use_ipv6:
            self.iptables.ipv6['filter'].remove_chain(chain_name)

    def instance_rules(self, instance):
        ctxt = context.get_admin_context()

        ipv4_rules = []
        ipv6_rules = []

        # Always drop invalid packets
        ipv4_rules += ['-m state --state ' 'INVALID -j DROP']
        ipv6_rules += ['-m state --state ' 'INVALID -j DROP']

        # Allow established connections
        ipv4_rules += ['-m state --state ESTABLISHED,RELATED -j ACCEPT']
        ipv6_rules += ['-m state --state ESTABLISHED,RELATED -j ACCEPT']

        dhcp_server = self._dhcp_server_for_instance(instance)
        ipv4_rules += ['-s %s -p udp --sport 67 --dport 68 '
                       '-j ACCEPT' % (dhcp_server,)]

        #Allow project network traffic
        if FLAGS.allow_project_net_traffic:
            cidr = self._project_cidr_for_instance(instance)
            ipv4_rules += ['-s %s -j ACCEPT' % (cidr,)]

        # We wrap these in FLAGS.use_ipv6 because they might cause
        # a DB lookup. The other ones are just list operations, so
        # they're not worth the clutter.
        if FLAGS.use_ipv6:
            # Allow RA responses
            gateway_v6 = self._gateway_v6_for_instance(instance)
            if gateway_v6:
                ipv6_rules += ['-s %s/128 -p icmpv6 -j ACCEPT' % (gateway_v6,)]

            #Allow project network traffic
            if FLAGS.allow_project_net_traffic:
                cidrv6 = self._project_cidrv6_for_instance(instance)
                ipv6_rules += ['-s %s -j ACCEPT' % (cidrv6,)]

        security_groups = db.security_group_get_by_instance(ctxt,
                                                            instance['id'])

        # then, security group chains and rules
        for security_group in security_groups:
            rules = db.security_group_rule_get_by_security_group(ctxt,
                                                          security_group['id'])

            for rule in rules:
                logging.info('%r', rule)

                if not rule.cidr:
                    # Eventually, a mechanism to grant access for security
                    # groups will turn up here. It'll use ipsets.
                    continue

                version = _get_ip_version(rule.cidr)
                if version == 4:
                    rules = ipv4_rules
                else:
                    rules = ipv6_rules

                protocol = rule.protocol
                if version == 6 and rule.protocol == 'icmp':
                    protocol = 'icmpv6'

                args = ['-p', protocol, '-s', rule.cidr]

                if rule.protocol in ['udp', 'tcp']:
                    if rule.from_port == rule.to_port:
                        args += ['--dport', '%s' % (rule.from_port,)]
                    else:
                        args += ['-m', 'multiport',
                                 '--dports', '%s:%s' % (rule.from_port,
                                                        rule.to_port)]
                elif rule.protocol == 'icmp':
                    icmp_type = rule.from_port
                    icmp_code = rule.to_port

                    if icmp_type == -1:
                        icmp_type_arg = None
                    else:
                        icmp_type_arg = '%s' % icmp_type
                        if not icmp_code == -1:
                            icmp_type_arg += '/%s' % icmp_code

                    if icmp_type_arg:
                        if version == 4:
                            args += ['-m', 'icmp', '--icmp-type',
                                     icmp_type_arg]
                        elif version == 6:
                            args += ['-m', 'icmp6', '--icmpv6-type',
                                     icmp_type_arg]

                args += ['-j ACCEPT']
                rules += [' '.join(args)]

        ipv4_rules += ['-j $sg-fallback']
        ipv6_rules += ['-j $sg-fallback']

        return ipv4_rules, ipv6_rules

    def refresh_security_group_members(self, security_group):
        pass

    def refresh_security_group_rules(self, security_group):
        # We use the semaphore to make sure noone applies the rule set
        # after we've yanked the existing rules but before we've put in
        # the new ones.
        with self.iptables.semaphore:
            for instance in self.instances.values():
                self.remove_filters_for_instance(instance)
                self.add_filters_for_instance(instance)
        self.iptables.apply()

    def _security_group_chain_name(self, security_group_id):
        return 'nova-sg-%s' % (security_group_id,)

    def _instance_chain_name(self, instance):
        return 'inst-%s' % (instance['id'],)

    def _ip_for_instance(self, instance):
        return db.instance_get_fixed_address(context.get_admin_context(),
                                             instance['id'])

    def _ip_for_instance_v6(self, instance):
        return db.instance_get_fixed_address_v6(context.get_admin_context(),
                                             instance['id'])

    def _dhcp_server_for_instance(self, instance):
        network = db.network_get_by_instance(context.get_admin_context(),
                                             instance['id'])
        return network['gateway']

    def _gateway_v6_for_instance(self, instance):
        network = db.network_get_by_instance(context.get_admin_context(),
                                             instance['id'])
        return network['gateway_v6']

    def _project_cidr_for_instance(self, instance):
        network = db.network_get_by_instance(context.get_admin_context(),
                                             instance['id'])
        return network['cidr']

    def _project_cidrv6_for_instance(self, instance):
        network = db.network_get_by_instance(context.get_admin_context(),
                                             instance['id'])
        return network['cidr_v6']<|MERGE_RESOLUTION|>--- conflicted
+++ resolved
@@ -160,11 +160,8 @@
         self.libvirt_uri = self.get_uri()
 
         self.libvirt_xml = open(FLAGS.libvirt_xml_template).read()
-<<<<<<< HEAD
         self.interfaces_xml = open(FLAGS.injected_network_template).read()
-=======
         self.cpuinfo_xml = open(FLAGS.cpuinfo_xml_template).read()
->>>>>>> 8c2a4a56
         self._wrapped_conn = None
         self.read_only = read_only
 
