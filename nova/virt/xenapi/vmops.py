--- conflicted
+++ resolved
@@ -66,8 +66,7 @@
         if vm is not None:
             raise exception.Duplicate(_('Attempted to create'
             ' non-unique name %s') % instance.name)
-<<<<<<< HEAD
-=======
+
         #ensure enough free memory is available
         if not VMHelper.ensure_free_mem(self._session, instance):
                 name = instance['name']
@@ -77,11 +76,6 @@
                                       instance['id'],
                                       power_state.SHUTDOWN)
                 return
-        bridge = db.network_get_by_instance(context.get_admin_context(),
-                                            instance['id'])['bridge']
-        network_ref = \
-            NetworkHelper.find_network_with_bridge(self._session, bridge)
->>>>>>> 273e6703
 
         user = AuthManager().get_user(instance.user_id)
         project = AuthManager().get_project(instance.project_id)
