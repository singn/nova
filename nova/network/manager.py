--- conflicted
+++ resolved
@@ -323,21 +323,16 @@
                 cidr_v6 = '%s/%s' % (fixed_net_v6[start_v6],
                                      significant_bits_v6)
                 net['cidr_v6'] = cidr_v6
-<<<<<<< HEAD
+
                 project_net_v6 = netaddr.IPNetwork(cidr_v6)
-                net['gateway_v6'] = str(list(project_net_v6)[1])
-                net['netmask_v6'] = str(project_net_v6._prefixlen)
-=======
-                project_net_v6 = IPy.IP(cidr_v6)
 
                 if gateway_v6:
                     # use a pre-defined gateway if one is provided
-                    net['gateway_v6'] = str(gateway_v6)
+                    net['gateway_v6'] = str(list(gateway_v6)[1]))
                 else:
-                    net['gateway_v6'] = str(project_net_v6[1])
-
-                net['netmask_v6'] = str(project_net_v6.prefixlen())
->>>>>>> 8ff87c64
+                    net['gateway_v6'] = str(list(project_net_v6)[1])
+
+                net['netmask_v6'] = str(project_net_v6._prefixlen)
 
             network_ref = self.db.network_create_safe(context, net)
 
