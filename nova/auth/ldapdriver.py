--- conflicted
+++ resolved
@@ -133,23 +133,6 @@
         """Create a user"""
         if self.__user_exists(name):
             raise exception.Duplicate("LDAP user %s already exists" % name)
-<<<<<<< HEAD
-        attr = [
-            ('objectclass', ['person',
-                             'organizationalPerson',
-                             'inetOrgPerson',
-                             'novaUser']),
-            ('ou', [FLAGS.ldap_user_unit]),
-            (FLAGS.ldap_user_id_attribute, [name]),
-            ('sn', [name]),
-            (FLAGS.ldap_user_name_attribute, [name]),
-            ('secretKey', [secret_key]),
-            ('accessKey', [access_key]),
-            ('isNovaAdmin', [str(is_admin).upper()]),
-        ]
-        self.conn.add_s(self.__uid_to_dn(name), attr)
-        return self.__to_user(dict(attr))
-=======
         if FLAGS.ldap_user_modify_only:
             if self.__ldap_user_exists(name):
                 # Retrieve user by name
@@ -169,11 +152,11 @@
                 else:
                     attr.append((self.ldap.MOD_ADD, 'accessKey', \
                     [access_key]))
-                if 'isAdmin' in user.keys():
-                    attr.append((self.ldap.MOD_REPLACE, 'isAdmin', \
+                if 'isNovaAdmin' in user.keys():
+                    attr.append((self.ldap.MOD_REPLACE, 'isNovaAdmin', \
                     [str(is_admin).upper()]))
                 else:
-                    attr.append((self.ldap.MOD_ADD, 'isAdmin', \
+                    attr.append((self.ldap.MOD_ADD, 'isNovaAdmin', \
                     [str(is_admin).upper()]))
                 self.conn.modify_s(self.__uid_to_dn(name), attr)
                 return self.get_user(name)
@@ -187,16 +170,15 @@
                                  'inetOrgPerson',
                                  'novaUser']),
                 ('ou', [FLAGS.ldap_user_unit]),
-                ('uid', [name]),
+                (FLAGS.ldap_user_id_attribute, [name]),
                 ('sn', [name]),
-                ('cn', [name]),
+                (FLAGS.ldap_user_name_attribute, [name]),
                 ('secretKey', [secret_key]),
                 ('accessKey', [access_key]),
-                ('isAdmin', [str(is_admin).upper()]),
+                ('isNovaAdmin', [str(is_admin).upper()]),
             ]
             self.conn.add_s(self.__uid_to_dn(name), attr)
             return self.__to_user(dict(attr))
->>>>>>> 332549ad
 
     def create_project(self, name, manager_uid,
                        description=None, member_uids=None):
@@ -324,9 +306,9 @@
             if 'accessKey' in user.keys():
                 attr.append((self.ldap.MOD_DELETE, 'accessKey', \
                 user['accessKey']))
-            if 'isAdmin' in user.keys():
-                attr.append((self.ldap.MOD_DELETE, 'isAdmin', \
-                user['isAdmin']))
+            if 'isNovaAdmin' in user.keys():
+                attr.append((self.ldap.MOD_DELETE, 'isNovaAdmin', \
+                user['isNovaAdmin']))
             self.conn.modify_s(self.__uid_to_dn(uid), attr)
         else:
             # Delete entry
@@ -534,24 +516,15 @@
         if attr is None:
             return None
         if ('accessKey' in attr.keys() and 'secretKey' in attr.keys() \
-            and 'isAdmin' in attr.keys()):
+            and 'isNovaAdmin' in attr.keys()):
             return {
-                'id': attr['uid'][0],
-                'name': attr['cn'][0],
+                'id': attr[FLAGS.ldap_user_id_attribute][0],
+                'name': attr[FLAGS.ldap_user_name_attribute][0],
                 'access': attr['accessKey'][0],
                 'secret': attr['secretKey'][0],
-                'admin': (attr['isAdmin'][0] == 'TRUE')}
+                'admin': (attr['isNovaAdmin'][0] == 'TRUE')}
         else:
             return None
-<<<<<<< HEAD
-        return {
-            'id': attr[FLAGS.ldap_user_id_attribute][0],
-            'name': attr[FLAGS.ldap_user_name_attribute][0],
-            'access': attr['accessKey'][0],
-            'secret': attr['secretKey'][0],
-            'admin': (attr['isNovaAdmin'][0] == 'TRUE')}
-=======
->>>>>>> 332549ad
 
     def __to_project(self, attr):
         """Convert ldap attributes to Project object"""
