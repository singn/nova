--- conflicted
+++ resolved
@@ -55,14 +55,9 @@
 
             vpn = self._vpn_for(project.id)
             if vpn:
-<<<<<<< HEAD
-                out, err = utils.execute(
-                			"ping -c1 -w1 %s > /dev/null; echo $?"
-                			% vpn['private_dns_name'], check_exit_code=False)
-=======
                 command = "ping -c1 -w1 %s > /dev/null; echo $?"
-                out, _err = utils.execute(command % vpn['private_dns_name'])
->>>>>>> 2af3bad9
+                out, _err = utils.execute(  command % vpn['private_dns_name'],
+                                            check_exit_code=False)
                 if out.strip() == '0':
                     net = 'up'
                 else:
